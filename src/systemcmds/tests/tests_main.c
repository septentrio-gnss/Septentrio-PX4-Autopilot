/****************************************************************************
 *
 *   Copyright (c) 2012, 2013 PX4 Development Team. All rights reserved.
 *
 * Redistribution and use in source and binary forms, with or without
 * modification, are permitted provided that the following conditions
 * are met:
 *
 * 1. Redistributions of source code must retain the above copyright
 *    notice, this list of conditions and the following disclaimer.
 * 2. Redistributions in binary form must reproduce the above copyright
 *    notice, this list of conditions and the following disclaimer in
 *    the documentation and/or other materials provided with the
 *    distribution.
 * 3. Neither the name PX4 nor the names of its contributors may be
 *    used to endorse or promote products derived from this software
 *    without specific prior written permission.
 *
 * THIS SOFTWARE IS PROVIDED BY THE COPYRIGHT HOLDERS AND CONTRIBUTORS
 * "AS IS" AND ANY EXPRESS OR IMPLIED WARRANTIES, INCLUDING, BUT NOT
 * LIMITED TO, THE IMPLIED WARRANTIES OF MERCHANTABILITY AND FITNESS
 * FOR A PARTICULAR PURPOSE ARE DISCLAIMED. IN NO EVENT SHALL THE
 * COPYRIGHT OWNER OR CONTRIBUTORS BE LIABLE FOR ANY DIRECT, INDIRECT,
 * INCIDENTAL, SPECIAL, EXEMPLARY, OR CONSEQUENTIAL DAMAGES (INCLUDING,
 * BUT NOT LIMITED TO, PROCUREMENT OF SUBSTITUTE GOODS OR SERVICES; LOSS
 * OF USE, DATA, OR PROFITS; OR BUSINESS INTERRUPTION) HOWEVER CAUSED
 * AND ON ANY THEORY OF LIABILITY, WHETHER IN CONTRACT, STRICT
 * LIABILITY, OR TORT (INCLUDING NEGLIGENCE OR OTHERWISE) ARISING IN
 * ANY WAY OUT OF THE USE OF THIS SOFTWARE, EVEN IF ADVISED OF THE
 * POSSIBILITY OF SUCH DAMAGE.
 *
 ****************************************************************************/

/**
 * @file tests_main.c
 * Tests main file, loads individual tests.
 *
 * @author Lorenz Meier <lm@inf.ethz.ch>
 */

#include <nuttx/config.h>

#include <sys/types.h>

#include <stdio.h>
#include <stdlib.h>
#include <string.h>
#include <unistd.h>
#include <fcntl.h>
#include <errno.h>
#include <debug.h>

#include <arch/board/board.h>

#include <nuttx/spi.h>

#include <systemlib/perf_counter.h>

#include "tests.h"

/****************************************************************************
 * Private Function Prototypes
 ****************************************************************************/

static int test_help(int argc, char *argv[]);
static int test_all(int argc, char *argv[]);
static int test_perf(int argc, char *argv[]);
static int test_jig(int argc, char *argv[]);

/****************************************************************************
 * Private Data
 ****************************************************************************/

const struct {
	const char 	*name;
	int	(* fn)(int argc, char *argv[]);
	unsigned	options;
#define OPT_NOHELP	(1<<0)
#define OPT_NOALLTEST	(1<<1)
#define OPT_NOJIGTEST	(1<<2)
} tests[] = {
	{"led",			test_led,	0},
	{"int",			test_int,	0},
	{"float",		test_float,	0},
	{"sensors",		test_sensors,	0},
	{"gpio",		test_gpio,	OPT_NOJIGTEST | OPT_NOALLTEST},
	{"hrt",			test_hrt,	OPT_NOJIGTEST | OPT_NOALLTEST},
	{"ppm",			test_ppm,	OPT_NOJIGTEST | OPT_NOALLTEST},
	{"servo",		test_servo,	OPT_NOJIGTEST | OPT_NOALLTEST},
	{"ppm_loopback",	test_ppm_loopback,	OPT_NOALLTEST},
	{"adc",			test_adc,	OPT_NOJIGTEST},
	{"jig_voltages",	test_jig_voltages,	OPT_NOALLTEST},
	{"uart_loopback",	test_uart_loopback,	OPT_NOJIGTEST | OPT_NOALLTEST},
	{"uart_baudchange",	test_uart_baudchange,	OPT_NOJIGTEST | OPT_NOALLTEST},
	{"uart_send",		test_uart_send,	OPT_NOJIGTEST | OPT_NOALLTEST},
	{"uart_console",	test_uart_console,	OPT_NOJIGTEST | OPT_NOALLTEST},
	{"hott_telemetry",	test_hott_telemetry,	OPT_NOJIGTEST | OPT_NOALLTEST},
	{"tone",		test_tone,	0},
	{"sleep",		test_sleep,	OPT_NOJIGTEST},
	{"time",		test_time,	OPT_NOJIGTEST},
	{"perf",		test_perf,	OPT_NOJIGTEST},
	{"all",			test_all,	OPT_NOALLTEST | OPT_NOJIGTEST},
	{"jig",			test_jig,	OPT_NOJIGTEST | OPT_NOALLTEST},
	{"param",		test_param,	0},
	{"bson",		test_bson,	0},
	{"file",		test_file,	0},
	{"mixer",		test_mixer,	OPT_NOJIGTEST | OPT_NOALLTEST},
<<<<<<< HEAD
	{"mathlib",		test_mathlib,	0},
=======
	{"rc",			test_rc,	OPT_NOJIGTEST | OPT_NOALLTEST},
>>>>>>> 1279b5fb
	{"help",		test_help,	OPT_NOALLTEST | OPT_NOHELP | OPT_NOJIGTEST},
	{NULL,			NULL, 		0}
};

#define NTESTS (sizeof(tests) / sizeof(tests[0]))

static int
test_help(int argc, char *argv[])
{
	unsigned	i;

	printf("Available tests:\n");

	for (i = 0; tests[i].name; i++)
		printf("  %s\n", tests[i].name);

	return 0;
}

static int
test_all(int argc, char *argv[])
{
	unsigned	i;
	char		*args[2] = {"all", NULL};
	unsigned int failcount = 0;
	unsigned int testcount = 0;
	bool		passed[NTESTS];

	printf("\nRunning all tests...\n\n");

	for (i = 0; tests[i].name; i++) {
		/* Only run tests that are not excluded */
		if (!(tests[i].options & OPT_NOALLTEST)) {
			printf("  [%s] \t\t\tSTARTING TEST\n", tests[i].name);
			fflush(stdout);

			/* Execute test */
			if (tests[i].fn(1, args) != 0) {
				fprintf(stderr, "  [%s] \t\t\tFAIL\n", tests[i].name);
				fflush(stderr);
				failcount++;
				passed[i] = false;
			} else {
				printf("  [%s] \t\t\tPASS\n", tests[i].name);
				fflush(stdout);
				passed[i] = true;
			}
			testcount++;
		}
	}

	/* Print summary */
	printf("\n");
	int j;

	for (j = 0; j < 40; j++) {
		printf("-");
	}

	printf("\n\n");

	printf("     T E S T    S U M M A R Y\n\n");

	if (failcount == 0) {
		printf("  ______     __         __            ______     __  __    \n");
		printf(" /\\  __ \\   /\\ \\       /\\ \\          /\\  __ \\   /\\ \\/ /    \n");
		printf(" \\ \\  __ \\  \\ \\ \\____  \\ \\ \\____     \\ \\ \\/\\ \\  \\ \\  _\"-.  \n");
		printf("  \\ \\_\\ \\_\\  \\ \\_____\\  \\ \\_____\\     \\ \\_____\\  \\ \\_\\ \\_\\ \n");
		printf("   \\/_/\\/_/   \\/_____/   \\/_____/      \\/_____/   \\/_/\\/_/ \n");
		printf("\n");
		printf(" All tests passed (%d of %d)\n", testcount, testcount);

	} else {
		printf("  ______   ______     __     __ \n");
		printf(" /\\  ___\\ /\\  __ \\   /\\ \\   /\\ \\    \n");
		printf(" \\ \\  __\\ \\ \\  __ \\  \\ \\ \\  \\ \\ \\__\n");
		printf("  \\ \\_\\    \\ \\_\\ \\_\\  \\ \\_\\  \\ \\_____\\ \n");
		printf("   \\/_/     \\/_/\\/_/   \\/_/   \\/_____/ \n");
		printf("\n");
		printf(" Some tests failed (%d of %d)\n", failcount, testcount);
	}

	printf("\n");

	/* Print failed tests */
	if (failcount > 0) printf(" Failed tests:\n\n");

	unsigned int k;

	for (k = 0; k < i; k++) {
		if (!passed[k] && !(tests[k].options & OPT_NOALLTEST)) {
			printf(" [%s] to obtain details, please re-run with\n\t nsh> tests %s\n\n", tests[k].name, tests[k].name);
		}
	}

	fflush(stdout);

	return 0;
}

static int
test_perf(int argc, char *argv[])
{
	perf_counter_t	cc, ec;

	cc = perf_alloc(PC_COUNT, "test_count");
	ec = perf_alloc(PC_ELAPSED, "test_elapsed");

	if ((cc == NULL) || (ec == NULL)) {
		printf("perf: counter alloc failed\n");
		return 1;
	}

	perf_begin(ec);
	perf_count(cc);
	perf_count(cc);
	perf_count(cc);
	perf_count(cc);
	printf("perf: expect count of 4\n");
	perf_print_counter(cc);
	perf_end(ec);
	printf("perf: expect count of 1\n");
	perf_print_counter(ec);
	printf("perf: expect at least two counters\n");
	perf_print_all();

	perf_free(cc);
	perf_free(ec);

	return OK;
}

int test_jig(int argc, char *argv[])
{
	unsigned	i;
	char		*args[2] = {"jig", NULL};
	unsigned int failcount = 0;
	unsigned int testcount = 0;
	bool		passed[NTESTS];

	printf("\nRunning all tests...\n\n");
	for (i = 0; tests[i].name; i++) {
		/* Only run tests that are not excluded */
		if (!(tests[i].options & OPT_NOJIGTEST)) {
			printf("  [%s] \t\t\tSTARTING TEST\n", tests[i].name);
			fflush(stdout);
			/* Execute test */
			if (tests[i].fn(1, args) != 0) {
				fprintf(stderr, "  [%s] \t\t\tFAIL\n", tests[i].name);
				fflush(stderr);
				failcount++;
				passed[i] = false;
			} else {
				printf("  [%s] \t\t\tPASS\n", tests[i].name);
				fflush(stdout);
				passed[i] = true;
			}
			testcount++;
		}
	}

	/* Print summary */
	printf("\n");
	int j;
	for (j = 0; j < 40; j++)
	{
		printf("-");
	}
	printf("\n\n");

	printf("     T E S T    S U M M A R Y\n\n");
	if (failcount == 0) {
		printf("  ______     __         __            ______     __  __    \n");
		printf(" /\\  __ \\   /\\ \\       /\\ \\          /\\  __ \\   /\\ \\/ /    \n");
		printf(" \\ \\  __ \\  \\ \\ \\____  \\ \\ \\____     \\ \\ \\/\\ \\  \\ \\  _\"-.  \n");
		printf("  \\ \\_\\ \\_\\  \\ \\_____\\  \\ \\_____\\     \\ \\_____\\  \\ \\_\\ \\_\\ \n");
		printf("   \\/_/\\/_/   \\/_____/   \\/_____/      \\/_____/   \\/_/\\/_/ \n");
		printf("\n");
		printf(" All tests passed (%d of %d)\n", testcount, testcount);
	} else {
		printf("  ______   ______     __     __ \n");
		printf(" /\\  ___\\ /\\  __ \\   /\\ \\   /\\ \\    \n");
		printf(" \\ \\  __\\ \\ \\  __ \\  \\ \\ \\  \\ \\ \\__\n");
		printf("  \\ \\_\\    \\ \\_\\ \\_\\  \\ \\_\\  \\ \\_____\\ \n");
		printf("   \\/_/     \\/_/\\/_/   \\/_/   \\/_____/ \n");
		printf("\n");
		printf(" Some tests failed (%d of %d)\n", failcount, testcount);
	}
	printf("\n");

	/* Print failed tests */
	if (failcount > 0) printf(" Failed tests:\n\n");
	unsigned int k;
	for (k = 0; k < i; k++)
	{
		if (!passed[i] && !(tests[k].options & OPT_NOJIGTEST))
		{
			printf(" [%s] to obtain details, please re-run with\n\t nsh> tests %s\n\n", tests[k].name, tests[k].name);
		}
	}
	fflush(stdout);

	return 0;
}

__EXPORT int tests_main(int argc, char *argv[]);

/**
 * Executes system tests.
 */
int tests_main(int argc, char *argv[])
{
	unsigned	i;

	if (argc < 2) {
		printf("tests: missing test name - 'tests help' for a list of tests\n");
		return 1;
	}

	for (i = 0; tests[i].name; i++) {
		if (!strcmp(tests[i].name, argv[1]))
			return tests[i].fn(argc - 1, argv + 1);
	}

	printf("tests: no test called '%s' - 'tests help' for a list of tests\n", argv[1]);
	return ERROR;
}<|MERGE_RESOLUTION|>--- conflicted
+++ resolved
@@ -105,11 +105,8 @@
 	{"bson",		test_bson,	0},
 	{"file",		test_file,	0},
 	{"mixer",		test_mixer,	OPT_NOJIGTEST | OPT_NOALLTEST},
-<<<<<<< HEAD
+	{"rc",			test_rc,	OPT_NOJIGTEST | OPT_NOALLTEST},
 	{"mathlib",		test_mathlib,	0},
-=======
-	{"rc",			test_rc,	OPT_NOJIGTEST | OPT_NOALLTEST},
->>>>>>> 1279b5fb
 	{"help",		test_help,	OPT_NOALLTEST | OPT_NOHELP | OPT_NOJIGTEST},
 	{NULL,			NULL, 		0}
 };
