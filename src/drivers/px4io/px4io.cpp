/****************************************************************************
 *
 *   Copyright (c) 2012, 2013 PX4 Development Team. All rights reserved.
 *
 * Redistribution and use in source and binary forms, with or without
 * modification, are permitted provided that the following conditions
 * are met:
 *
 * 1. Redistributions of source code must retain the above copyright
 *    notice, this list of conditions and the following disclaimer.
 * 2. Redistributions in binary form must reproduce the above copyright
 *    notice, this list of conditions and the following disclaimer in
 *    the documentation and/or other materials provided with the
 *    distribution.
 * 3. Neither the name PX4 nor the names of its contributors may be
 *    used to endorse or promote products derived from this software
 *    without specific prior written permission.
 *
 * THIS SOFTWARE IS PROVIDED BY THE COPYRIGHT HOLDERS AND CONTRIBUTORS
 * "AS IS" AND ANY EXPRESS OR IMPLIED WARRANTIES, INCLUDING, BUT NOT
 * LIMITED TO, THE IMPLIED WARRANTIES OF MERCHANTABILITY AND FITNESS
 * FOR A PARTICULAR PURPOSE ARE DISCLAIMED. IN NO EVENT SHALL THE
 * COPYRIGHT OWNER OR CONTRIBUTORS BE LIABLE FOR ANY DIRECT, INDIRECT,
 * INCIDENTAL, SPECIAL, EXEMPLARY, OR CONSEQUENTIAL DAMAGES (INCLUDING,
 * BUT NOT LIMITED TO, PROCUREMENT OF SUBSTITUTE GOODS OR SERVICES; LOSS
 * OF USE, DATA, OR PROFITS; OR BUSINESS INTERRUPTION) HOWEVER CAUSED
 * AND ON ANY THEORY OF LIABILITY, WHETHER IN CONTRACT, STRICT
 * LIABILITY, OR TORT (INCLUDING NEGLIGENCE OR OTHERWISE) ARISING IN
 * ANY WAY OUT OF THE USE OF THIS SOFTWARE, EVEN IF ADVISED OF THE
 * POSSIBILITY OF SUCH DAMAGE.
 *
 ****************************************************************************/

/**
 * @file px4io.cpp
 * Driver for the PX4IO board.
 *
 * PX4IO is connected via I2C.
 */

#include <nuttx/config.h>

#include <sys/types.h>
#include <stdint.h>
#include <stdbool.h>
#include <assert.h>
#include <debug.h>
#include <time.h>
#include <queue.h>
#include <errno.h>
#include <string.h>
#include <stdio.h>
#include <stdlib.h>
#include <unistd.h>
#include <fcntl.h>
#include <math.h>

#include <arch/board/board.h>

#include <drivers/device/device.h>
#include <drivers/drv_rc_input.h>
#include <drivers/drv_pwm_output.h>
#include <drivers/drv_gpio.h>
#include <drivers/drv_hrt.h>
#include <drivers/drv_mixer.h>

#include <systemlib/mixer/mixer.h>
#include <systemlib/perf_counter.h>
#include <systemlib/err.h>
#include <systemlib/systemlib.h>
#include <systemlib/scheduling_priorities.h>
#include <systemlib/param/param.h>

#include <uORB/topics/actuator_controls.h>
#include <uORB/topics/actuator_controls_effective.h>
#include <uORB/topics/actuator_outputs.h>
#include <uORB/topics/vehicle_status.h>
#include <uORB/topics/vehicle_command.h>
#include <uORB/topics/rc_channels.h>
#include <uORB/topics/battery_status.h>
#include <uORB/topics/parameter_update.h>
#include <debug.h>

#include <mavlink/mavlink_log.h>
#include <modules/px4iofirmware/protocol.h>

#include "uploader.h"

extern device::Device *PX4IO_i2c_interface() weak_function;
extern device::Device *PX4IO_serial_interface() weak_function;

#define PX4IO_SET_DEBUG			_IOC(0xff00, 0)
#define PX4IO_INAIR_RESTART_ENABLE	_IOC(0xff00, 1)

<<<<<<< HEAD
class PX4IO : public device::CDev
{
public:
	PX4IO(device::Device *interface);
=======
/**
 * The PX4IO class.
 *
 * Encapsulates PX4FMU to PX4IO communications modeled as file operations.
 */
class PX4IO : public device::I2C
{
public:
	/**
	 * Constructor.
	 * 
	 * Initialize all class variables.
	 */
	PX4IO();
	/**
	 * Destructor.
	 * 
	 * Wait for worker thread to terminate.
	 */
>>>>>>> b08ca024
	virtual ~PX4IO();

	/**
	 * Initialize the PX4IO class.
	 * 
	 * Initialize the physical I2C interface to PX4IO. Retrieve relevant initial system parameters. Initialize PX4IO registers.
	 */
	virtual int		init();

	/**
	 * IO Control handler.
	 * 
	 * Handle all IOCTL calls to the PX4IO file descriptor.
	 *
	 * @param[in] filp file handle (not used). This function is always called directly through object reference
	 * @param[in] cmd the IOCTL command
	 * @param[in] the IOCTL command parameter (optional)
	 */
	virtual int		ioctl(file *filp, int cmd, unsigned long arg);

	/**
	 * write handler.
	 * 
	 * Handle writes to the PX4IO file descriptor.
	 *
	 * @param[in] filp file handle (not used). This function is always called directly through object reference
	 * @param[in] buffer pointer to the data buffer to be written
	 * @param[in] len size in bytes to be written
	 * @return number of bytes written
	 */
	virtual ssize_t		write(file *filp, const char *buffer, size_t len);

	/**
	* Set the update rate for actuator outputs from FMU to IO.
	*
<<<<<<< HEAD
	* @param rate		The rate in Hz actuator outpus are sent to IO.
	* 			Min 10 Hz, max 400 Hz
=======
	* @param[in] rate The rate in Hz actuator output are sent to IO.
	*      Min 10 Hz, max 400 Hz
>>>>>>> b08ca024
	*/
	int      		set_update_rate(int rate);

	/**
	* Set the battery current scaling and bias
	*
	* @param[in] amp_per_volt
	* @param[in] amp_bias
	*/
	void      		set_battery_current_scaling(float amp_per_volt, float amp_bias);

	/**
	 * Push failsafe values to IO.
	 *
<<<<<<< HEAD
	 * @param vals		Failsafe control inputs: in us PPM (900 for zero, 1500 for centered, 2100 for full)
	 * @param len		Number of channels, could up to 8
=======
	 * @param[in] vals Failsafe control inputs: in us PPM (900 for zero, 1500 for centered, 2100 for full)
	 * @param[in] len Number of channels, could up to 8
>>>>>>> b08ca024
	 */
	int			set_failsafe_values(const uint16_t *vals, unsigned len);

	/**
<<<<<<< HEAD
	 * Print the current status of IO
=======
	 * Print IO status.
	 *
	 * Print all relevant IO status information
>>>>>>> b08ca024
	 */
	void			print_status();

	/**
	 * Set the DSM VCC is controlled by relay one flag
	 *
	 * @param[in] enable true=DSM satellite VCC is controlled by relay1, false=DSM satellite VCC not controlled
	 */
	inline void		set_dsm_vcc_ctl(bool enable)
	{
		_dsm_vcc_ctl = enable;
	};

	/**
	 * Get the DSM VCC is controlled by relay one flag
	 *
	 * @return true=DSM satellite VCC is controlled by relay1, false=DSM satellite VCC not controlled
	 */
	inline bool		get_dsm_vcc_ctl()
	{
		return _dsm_vcc_ctl;
	};

private:
	device::Device		*_interface;

	// XXX
<<<<<<< HEAD
	unsigned		_hardware;
	unsigned		_max_actuators;
	unsigned		_max_controls;
	unsigned		_max_rc_input;
	unsigned		_max_relays;
	unsigned		_max_transfer;
=======
	unsigned		_max_actuators;		///<Maximum # of actuators supported by PX4IO
	unsigned		_max_controls;		///<Maximum # of controls supported by PX4IO
	unsigned		_max_rc_input;		///<Maximum receiver channels supported by PX4IO
	unsigned		_max_relays;		///<Maximum relays supported by PX4IO
	unsigned		_max_transfer;		///<Maximum number of I2C transfers supported by PX4IO
>>>>>>> b08ca024

	unsigned 		_update_interval;	///<Subscription interval limiting send rate

	volatile int		_task;			///<worker task id
	volatile bool		_task_should_exit;	///<worker terminate flag

	int			_mavlink_fd;		///<mavlink file descriptor

	perf_counter_t		_perf_update;		///<local performance counter

	/* cached IO state */
	uint16_t		_status;		///<Various IO status flags
	uint16_t		_alarms;		///<Various IO alarms

	/* subscribed topics */
	int			_t_actuators;		///<actuator controls topic
	int			_t_armed;		///<system armed control topic
	int 			_t_vstatus;		///<system / vehicle status
	int			_t_param;		///<parameter update topic

	/* advertised topics */
	orb_advert_t 		_to_input_rc;		///<rc inputs from IO topic
	orb_advert_t 		_to_actuators_effective; ///<effective actuator controls topic
	orb_advert_t		_to_outputs;		///<mixed servo outputs topic
	orb_advert_t		_to_battery;		///<battery status / voltage topic

	actuator_outputs_s	_outputs;		///<mixed outputs
	actuator_controls_effective_s _controls_effective; ///<effective controls

	bool			_primary_pwm_device;	///<true if we are the default PWM output

	float			_battery_amp_per_volt;	///<current sensor amps/volt
	float			_battery_amp_bias;	///<current sensor bias
	float			_battery_mamphour_total;///<amp hours consumed so far
	uint64_t		_battery_last_timestamp;///<last amp hour calculation timestamp

	bool			_dsm_vcc_ctl;		///<true if relay 1 controls DSM satellite RX power

	/**
	 * Trampoline to the worker task
	 */
	static void		task_main_trampoline(int argc, char *argv[]);

	/**
	 * worker task
	 */
	void			task_main();

	/**
	 * Send controls to IO
	 */
	int			io_set_control_state();

	/**
	 * Update IO's arming-related state
	 */
	int			io_set_arming_state();

	/**
	 * Push RC channel configuration to IO.
	 */
	int			io_set_rc_config();

	/**
	 * Fetch status and alarms from IO
	 *
	 * Also publishes battery voltage/current.
	 */
	int			io_get_status();

	/**
	 * Fetch RC inputs from IO.
	 *
	 * @param input_rc	Input structure to populate.
	 * @return		OK if data was returned.
	 */
	int			io_get_raw_rc_input(rc_input_values &input_rc);

	/**
	 * Fetch and publish raw RC input data.
	 */
	int			io_publish_raw_rc();

	/**
	 * Fetch and publish the mixed control values.
	 */
	int			io_publish_mixed_controls();

	/**
	 * Fetch and publish the PWM servo outputs.
	 */
	int			io_publish_pwm_outputs();

	/**
	 * write register(s)
	 *
	 * @param page		Register page to write to.
	 * @param offset	Register offset to start writing at.
	 * @param values	Pointer to array of values to write.
	 * @param num_values	The number of values to write.
	 * @return		OK if all values were successfully written.
	 */
	int			io_reg_set(uint8_t page, uint8_t offset, const uint16_t *values, unsigned num_values);

	/**
	 * write a register
	 *
	 * @param page		Register page to write to.
	 * @param offset	Register offset to write to.
	 * @param value		Value to write.
	 * @return		OK if the value was written successfully.
	 */
	int			io_reg_set(uint8_t page, uint8_t offset, const uint16_t value);

	/**
	 * read register(s)
	 *
	 * @param page		Register page to read from.
	 * @param offset	Register offset to start reading from.
	 * @param values	Pointer to array where values should be stored.
	 * @param num_values	The number of values to read.
	 * @return		OK if all values were successfully read.
	 */
	int			io_reg_get(uint8_t page, uint8_t offset, uint16_t *values, unsigned num_values);

	/**
	 * read a register
	 *
	 * @param page		Register page to read from.
	 * @param offset	Register offset to start reading from.
	 * @return		Register value that was read, or _io_reg_get_error on error.
	 */
	uint32_t		io_reg_get(uint8_t page, uint8_t offset);
	static const uint32_t	_io_reg_get_error = 0x80000000;

	/**
	 * modify a register
	 *
	 * @param page		Register page to modify.
	 * @param offset	Register offset to modify.
	 * @param clearbits	Bits to clear in the register.
	 * @param setbits	Bits to set in the register.
	 */
	int			io_reg_modify(uint8_t page, uint8_t offset, uint16_t clearbits, uint16_t setbits);

	/**
	 * Send mixer definition text to IO
	 */
	int			mixer_send(const char *buf, unsigned buflen);

	/**
	 * Handle a status update from IO.
	 *
	 * Publish IO status information if necessary.
	 *
	 * @param status	The status register
	 */
	int			io_handle_status(uint16_t status);

	/**
	 * Handle an alarm update from IO.
	 *
	 * Publish IO alarm information if necessary.
	 *
	 * @param alarm		The status register
	 */
	int			io_handle_alarms(uint16_t alarms);

};


namespace
{

PX4IO	*g_dev;

}

PX4IO::PX4IO(device::Device *interface) :
	CDev("px4io", PX4IO_DEVICE_PATH),
	_interface(interface),
	_hardware(0),
	_max_actuators(0),
	_max_controls(0),
	_max_rc_input(0),
	_max_relays(0),
	_max_transfer(16),	/* sensible default */
	_update_interval(0),
	_task(-1),
	_task_should_exit(false),
	_mavlink_fd(-1),
	_perf_update(perf_alloc(PC_ELAPSED, "px4io update")),
	_status(0),
	_alarms(0),
	_t_actuators(-1),
	_t_armed(-1),
	_t_vstatus(-1),
	_t_param(-1),
	_to_input_rc(0),
	_to_actuators_effective(0),
	_to_outputs(0),
	_to_battery(0),
	_primary_pwm_device(false),
	_battery_amp_per_volt(90.0f/5.0f), // this matches the 3DR current sensor
	_battery_amp_bias(0),
	_battery_mamphour_total(0),
	_battery_last_timestamp(0),
	_dsm_vcc_ctl(false)
{
	/* we need this potentially before it could be set in task_main */
	g_dev = this;

	/* open MAVLink text channel */
	_mavlink_fd = ::open(MAVLINK_LOG_DEVICE, 0);

	_debug_enabled = true;
}

PX4IO::~PX4IO()
{
	/* tell the task we want it to go away */
	_task_should_exit = true;

	/* spin waiting for the task to stop */
	for (unsigned i = 0; (i < 10) && (_task != -1); i++) {
		/* give it another 100ms */
		usleep(100000);
	}

	/* well, kill it anyway, though this will probably crash */
	if (_task != -1)
		task_delete(_task);

	if (_interface != nullptr)
		delete _interface;

	g_dev = nullptr;
}

int
PX4IO::init()
{
	int ret;

	ASSERT(_task == -1);

	/* do regular cdev init */
	ret = CDev::init();
	if (ret != OK)
		return ret;

	/* get some parameters */
	unsigned protocol = io_reg_get(PX4IO_PAGE_CONFIG, PX4IO_P_CONFIG_PROTOCOL_VERSION);
	if (protocol != PX4IO_PROTOCOL_VERSION) {
		log("protocol/firmware mismatch");
		mavlink_log_emergency(_mavlink_fd, "[IO] protocol/firmware mismatch, abort.");
		return -1;
	}
	_hardware      = io_reg_get(PX4IO_PAGE_CONFIG, PX4IO_P_CONFIG_HARDWARE_VERSION);
	_max_actuators = io_reg_get(PX4IO_PAGE_CONFIG, PX4IO_P_CONFIG_ACTUATOR_COUNT);
	_max_controls  = io_reg_get(PX4IO_PAGE_CONFIG, PX4IO_P_CONFIG_CONTROL_COUNT);
	_max_relays    = io_reg_get(PX4IO_PAGE_CONFIG, PX4IO_P_CONFIG_RELAY_COUNT);
	_max_transfer  = io_reg_get(PX4IO_PAGE_CONFIG, PX4IO_P_CONFIG_MAX_TRANSFER) - 2;
	_max_rc_input  = io_reg_get(PX4IO_PAGE_CONFIG, PX4IO_P_CONFIG_RC_INPUT_COUNT);
	if ((_max_actuators < 1) || (_max_actuators > 255) ||
	    (_max_relays > 32)   ||
	    (_max_transfer < 16) || (_max_transfer > 255)  ||
	    (_max_rc_input < 1)  || (_max_rc_input > 255)) {

		log("config read error");
		mavlink_log_emergency(_mavlink_fd, "[IO] config read fail, abort.");
		return -1;
	}
	if (_max_rc_input > RC_INPUT_MAX_CHANNELS)
		_max_rc_input = RC_INPUT_MAX_CHANNELS;

	/*
	 * Check for IO flight state - if FMU was flagged to be in
	 * armed state, FMU is recovering from an in-air reset.
	 * Read back status and request the commander to arm
	 * in this case.
	 */

	uint16_t reg;

	/* get IO's last seen FMU state */
	ret = io_reg_get(PX4IO_PAGE_SETUP, PX4IO_P_SETUP_ARMING, &reg, sizeof(reg));
	if (ret != OK)
		return ret;

	/*
	 * in-air restart is only tried if the IO board reports it is
	 * already armed, and has been configured for in-air restart
	 */
	if ((reg & PX4IO_P_SETUP_ARMING_INAIR_RESTART_OK) &&
	    (reg & PX4IO_P_SETUP_ARMING_FMU_ARMED)) {

	    	mavlink_log_emergency(_mavlink_fd, "[IO] RECOVERING FROM FMU IN-AIR RESTART");

		/* WARNING: COMMANDER app/vehicle status must be initialized.
		 * If this fails (or the app is not started), worst-case IO
		 * remains untouched (so manual override is still available).
		 */

		int vstatus_sub = orb_subscribe(ORB_ID(vehicle_status));
		/* fill with initial values, clear updated flag */
		vehicle_status_s status;
		uint64_t try_start_time = hrt_absolute_time();
		bool updated = false;
		
		/* keep checking for an update, ensure we got a recent state,
		   not something that was published a long time ago. */
		do {
			orb_check(vstatus_sub, &updated);

			if (updated) {
				/* got data, copy and exit loop */
				orb_copy(ORB_ID(vehicle_status), vstatus_sub, &status);
				break;
			}

			/* wait 10 ms */
			usleep(10000);

			/* abort after 5s */
			if ((hrt_absolute_time() - try_start_time)/1000 > 50000) {
				log("failed to recover from in-air restart (1), aborting IO driver init.");
				return 1;
			}

		} while (true);

		/* send command to arm system via command API */
		vehicle_command_s cmd;
		/* request arming */
		cmd.param1 = 1.0f;
		cmd.param2 = 0;
		cmd.param3 = 0;
		cmd.param4 = 0;
		cmd.param5 = 0;
		cmd.param6 = 0;
		cmd.param7 = 0;
		cmd.command = VEHICLE_CMD_COMPONENT_ARM_DISARM;
		cmd.target_system = status.system_id;
		cmd.target_component = status.component_id;
		cmd.source_system = status.system_id;
		cmd.source_component = status.component_id;
		/* ask to confirm command */
		cmd.confirmation =  1;

		/* send command once */
		(void)orb_advertise(ORB_ID(vehicle_command), &cmd);

		/* spin here until IO's state has propagated into the system */
		do {
			orb_check(vstatus_sub, &updated);

			if (updated) {
				orb_copy(ORB_ID(vehicle_status), vstatus_sub, &status);
			}

			/* wait 10 ms */
			usleep(10000);

			/* abort after 5s */
			if ((hrt_absolute_time() - try_start_time)/1000 > 50000) {
				log("failed to recover from in-air restart (2), aborting IO driver init.");
				return 1;
			}

		/* keep waiting for state change for 10 s */
		} while (!status.flag_system_armed);

	/* regular boot, no in-air restart, init IO */
	} else {


		/* dis-arm IO before touching anything */
		io_reg_modify(PX4IO_PAGE_SETUP, PX4IO_P_SETUP_ARMING, 
			PX4IO_P_SETUP_ARMING_FMU_ARMED |
			PX4IO_P_SETUP_ARMING_INAIR_RESTART_OK |
			PX4IO_P_SETUP_ARMING_MANUAL_OVERRIDE_OK, 0);

		/* publish RC config to IO */
		ret = io_set_rc_config();
		if (ret != OK) {
			log("failed to update RC input config");
			mavlink_log_info(_mavlink_fd, "[IO] RC config upload fail");
			return ret;
		}

	}

	/* try to claim the generic PWM output device node as well - it's OK if we fail at this */
	ret = register_driver(PWM_OUTPUT_DEVICE_PATH, &fops, 0666, (void *)this);

	if (ret == OK) {
		log("default PWM output device");
		_primary_pwm_device = true;
	}

	/* start the IO interface task */
	_task = task_create("px4io", SCHED_PRIORITY_ACTUATOR_OUTPUTS, 2048, (main_t)&PX4IO::task_main_trampoline, nullptr);

	if (_task < 0) {
		debug("task start failed: %d", errno);
		return -errno;
	}

	mavlink_log_info(_mavlink_fd, "[IO] init ok");

	return OK;
}

void
PX4IO::task_main_trampoline(int argc, char *argv[])
{
	g_dev->task_main();
}

void
PX4IO::task_main()
{
	hrt_abstime last_poll_time = 0;
	int mavlink_fd = ::open(MAVLINK_LOG_DEVICE, 0);

	log("starting");


	/*
	 * Subscribe to the appropriate PWM output topic based on whether we are the
	 * primary PWM output or not.
	 */
	_t_actuators = orb_subscribe(_primary_pwm_device ? ORB_ID_VEHICLE_ATTITUDE_CONTROLS :
				     ORB_ID(actuator_controls_1));
	orb_set_interval(_t_actuators, 20);		/* default to 50Hz */

	_t_armed = orb_subscribe(ORB_ID(actuator_armed));
	orb_set_interval(_t_armed, 200);		/* 5Hz update rate */

	_t_vstatus = orb_subscribe(ORB_ID(vehicle_status));
	orb_set_interval(_t_vstatus, 200);		/* 5Hz update rate max. */

	_t_param = orb_subscribe(ORB_ID(parameter_update));
	orb_set_interval(_t_param, 500);		/* 2Hz update rate max. */

	if ((_t_actuators < 0) ||
		(_t_armed < 0) ||
		(_t_vstatus < 0) ||
		(_t_param < 0)) {
		log("subscription(s) failed");
		goto out;
	}

	/* poll descriptor */
	pollfd fds[4];
	fds[0].fd = _t_actuators;
	fds[0].events = POLLIN;
	fds[1].fd = _t_armed;
	fds[1].events = POLLIN;
	fds[2].fd = _t_vstatus;
	fds[2].events = POLLIN;
	fds[3].fd = _t_param;
	fds[3].events = POLLIN;

	debug("ready");

	/* lock against the ioctl handler */
	lock();

	/* loop talking to IO */
	while (!_task_should_exit) {

		/* adjust update interval */
		if (_update_interval != 0) {
			if (_update_interval < 5)
				_update_interval = 5;
			if (_update_interval > 100)
				_update_interval = 100;
			orb_set_interval(_t_actuators, _update_interval);
			_update_interval = 0;
		}

		/* sleep waiting for topic updates, but no more than 20ms */
		unlock();
		int ret = ::poll(&fds[0], sizeof(fds) / sizeof(fds[0]), 20);
		lock();

		/* this would be bad... */
		if (ret < 0) {
			log("poll error %d", errno);
			continue;
		}

		perf_begin(_perf_update);
		hrt_abstime now = hrt_absolute_time();

		/* if we have new control data from the ORB, handle it */
		if (fds[0].revents & POLLIN)
			io_set_control_state();

		/* if we have an arming state update, handle it */
		if ((fds[1].revents & POLLIN) || (fds[2].revents & POLLIN))
			io_set_arming_state();

		/*
		 * If it's time for another tick of the polling status machine,
		 * try it now.
		 */
		if ((now - last_poll_time) >= 20000) {

			/*
			 * Pull status and alarms from IO.
			 */
			io_get_status();

			/*
			 * Get raw R/C input from IO.
			 */
			io_publish_raw_rc();

			/*
			 * Fetch mixed servo controls and PWM outputs from IO.
			 *
			 * XXX We could do this at a reduced rate in many/most cases.
			 */
			io_publish_mixed_controls();
			io_publish_pwm_outputs();

			/*
			 * If parameters have changed, re-send RC mappings to IO
			 *
			 * XXX this may be a bit spammy
			 */
			if (fds[3].revents & POLLIN) {
				parameter_update_s pupdate;
				int32_t dsm_bind_val;
				param_t dsm_bind_param;

				// See if bind parameter has been set, and reset it to 0
				param_get(dsm_bind_param = param_find("RC_DSM_BIND"), &dsm_bind_val);
				if (dsm_bind_val) {
					if (!(_status & PX4IO_P_STATUS_FLAGS_ARMED)) {
						if ((dsm_bind_val == 1) || (dsm_bind_val == 2)) {
							mavlink_log_info(mavlink_fd, "[IO] binding dsm%c rx", dsm_bind_val == 1 ? '2' : 'x');
							ioctl(nullptr, DSM_BIND_START, dsm_bind_val == 1 ? 3 : 7);
						} else {
							mavlink_log_info(mavlink_fd, "[IO] invalid bind type, bind request rejected");
						}
					} else {
						mavlink_log_info(mavlink_fd, "[IO] system armed, bind request rejected"); 
					}
					dsm_bind_val = 0;
					param_set(dsm_bind_param, &dsm_bind_val);
				}

				/* copy to reset the notification */
				orb_copy(ORB_ID(parameter_update), _t_param, &pupdate);

				/* re-upload RC input config as it may have changed */
				io_set_rc_config();
			}
		}

		perf_end(_perf_update);
	}

	unlock();

out:
	debug("exiting");

	/* clean up the alternate device node */
	if (_primary_pwm_device)
		unregister_driver(PWM_OUTPUT_DEVICE_PATH);

	/* tell the dtor that we are exiting */
	_task = -1;
	_exit(0);
}

int
PX4IO::io_set_control_state()
{
	actuator_controls_s	controls;	///< actuator outputs
	uint16_t 		regs[_max_actuators];

	/* get controls */
	orb_copy(_primary_pwm_device ? ORB_ID_VEHICLE_ATTITUDE_CONTROLS :
	     ORB_ID(actuator_controls_1), _t_actuators, &controls);

	for (unsigned i = 0; i < _max_controls; i++)
		regs[i] = FLOAT_TO_REG(controls.control[i]);

	/* copy values to registers in IO */
	return io_reg_set(PX4IO_PAGE_CONTROLS, 0, regs, _max_controls);
}

int
PX4IO::set_failsafe_values(const uint16_t *vals, unsigned len)
{
	if (len > _max_actuators)
		/* fail with error */
		return E2BIG;

	/* copy values to registers in IO */
	return io_reg_set(PX4IO_PAGE_FAILSAFE_PWM, 0, vals, len);
}

int
PX4IO::io_set_arming_state()
{
	actuator_armed_s	armed;		///< system armed state
	vehicle_status_s	vstatus;	///< overall system state

	orb_copy(ORB_ID(actuator_armed), _t_armed, &armed);
	orb_copy(ORB_ID(vehicle_status), _t_vstatus, &vstatus);

	uint16_t set = 0;
	uint16_t clear = 0;

	if (armed.armed && !armed.lockdown) {
		set |= PX4IO_P_SETUP_ARMING_FMU_ARMED;
	} else {
		clear |= PX4IO_P_SETUP_ARMING_FMU_ARMED;
	}

	if (armed.ready_to_arm) {
		set |= PX4IO_P_SETUP_ARMING_IO_ARM_OK;
	} else {
		clear |= PX4IO_P_SETUP_ARMING_IO_ARM_OK;
	}

	if (vstatus.flag_external_manual_override_ok) {
		set |= PX4IO_P_SETUP_ARMING_MANUAL_OVERRIDE_OK;
	} else {
		clear |= PX4IO_P_SETUP_ARMING_MANUAL_OVERRIDE_OK;
	}

	return io_reg_modify(PX4IO_PAGE_SETUP, PX4IO_P_SETUP_ARMING, clear, set);
}

int
PX4IO::io_set_rc_config()
{
	unsigned offset = 0;
	int input_map[_max_rc_input];
	int32_t ichan;
	int ret = OK;

	/*
	 * Generate the input channel -> control channel mapping table;
	 * assign RC_MAP_ROLL/PITCH/YAW/THROTTLE to the canonical
	 * controls.
	 */
	for (unsigned i = 0; i < _max_rc_input; i++)
		input_map[i] = -1;

	/*
	 * NOTE: The indices for mapped channels are 1-based
	 *       for compatibility reasons with existing
	 *       autopilots / GCS'.
	 */
	param_get(param_find("RC_MAP_ROLL"), &ichan);
	if ((ichan >= 0) && (ichan < (int)_max_rc_input))
		input_map[ichan - 1] = 0;

	param_get(param_find("RC_MAP_PITCH"), &ichan);
	if ((ichan >= 0) && (ichan < (int)_max_rc_input))
		input_map[ichan - 1] = 1;

	param_get(param_find("RC_MAP_YAW"), &ichan);
	if ((ichan >= 0) && (ichan < (int)_max_rc_input))
		input_map[ichan - 1] = 2;

	param_get(param_find("RC_MAP_THROTTLE"), &ichan);
	if ((ichan >= 0) && (ichan < (int)_max_rc_input))
		input_map[ichan - 1] = 3;

	ichan = 4;
	for (unsigned i = 0; i < _max_rc_input; i++)
		if (input_map[i] == -1)
			input_map[i] = ichan++;

	/*
	 * Iterate all possible RC inputs.
	 */
	for (unsigned i = 0; i < _max_rc_input; i++) {
		uint16_t regs[PX4IO_P_RC_CONFIG_STRIDE];
		char pname[16];
		float fval;

		/*
		 * RC params are floats, but do only
		 * contain integer values. Do not scale
		 * or cast them, let the auto-typeconversion
		 * do its job here.
		 * Channels: 500 - 2500
		 * Inverted flag: -1 (inverted) or 1 (normal)
		 */

		sprintf(pname, "RC%d_MIN", i + 1);
		param_get(param_find(pname), &fval);
		regs[PX4IO_P_RC_CONFIG_MIN] = fval;

		sprintf(pname, "RC%d_TRIM", i + 1);
		param_get(param_find(pname), &fval);
		regs[PX4IO_P_RC_CONFIG_CENTER] = fval;

		sprintf(pname, "RC%d_MAX", i + 1);
		param_get(param_find(pname), &fval);
		regs[PX4IO_P_RC_CONFIG_MAX] = fval;

		sprintf(pname, "RC%d_DZ", i + 1);
		param_get(param_find(pname), &fval);
		regs[PX4IO_P_RC_CONFIG_DEADZONE] = fval;

		regs[PX4IO_P_RC_CONFIG_ASSIGNMENT] = input_map[i];

		regs[PX4IO_P_RC_CONFIG_OPTIONS] = PX4IO_P_RC_CONFIG_OPTIONS_ENABLED;
		sprintf(pname, "RC%d_REV", i + 1);
		param_get(param_find(pname), &fval);

		/*
		 * This has been taken for the sake of compatibility
		 * with APM's setup / mission planner: normal: 1,
		 * inverted: -1
		 */
		if (fval < 0) {
			regs[PX4IO_P_RC_CONFIG_OPTIONS] |= PX4IO_P_RC_CONFIG_OPTIONS_REVERSE;
		}

		/* send channel config to IO */
		ret = io_reg_set(PX4IO_PAGE_RC_CONFIG, offset, regs, PX4IO_P_RC_CONFIG_STRIDE);
		if (ret != OK) {
			log("rc config upload failed");
			break;
		}

		/* check the IO initialisation flag */
		if (!(io_reg_get(PX4IO_PAGE_STATUS, PX4IO_P_STATUS_FLAGS) & PX4IO_P_STATUS_FLAGS_INIT_OK)) {
			log("config for RC%d rejected by IO", i + 1);
			break;
		}

		offset += PX4IO_P_RC_CONFIG_STRIDE;
	}

	return ret;
}

int
PX4IO::io_handle_status(uint16_t status)
{
	int ret = 1;
	/**
	 * WARNING: This section handles in-air resets.
	 */

	/* check for IO reset - force it back to armed if necessary */
	if (_status & PX4IO_P_STATUS_FLAGS_ARMED && !(status & PX4IO_P_STATUS_FLAGS_ARMED)
		&& !(status & PX4IO_P_STATUS_FLAGS_ARM_SYNC)) {
		/* set the arming flag */
		ret = io_reg_modify(PX4IO_PAGE_STATUS, PX4IO_P_STATUS_FLAGS, 0, PX4IO_P_STATUS_FLAGS_ARMED | PX4IO_P_STATUS_FLAGS_ARM_SYNC);

		/* set new status */
		_status = status;
		_status &= PX4IO_P_STATUS_FLAGS_ARMED;
	} else if (!(_status & PX4IO_P_STATUS_FLAGS_ARM_SYNC)) {

		/* set the sync flag */
		ret = io_reg_modify(PX4IO_PAGE_STATUS, PX4IO_P_STATUS_FLAGS, 0, PX4IO_P_STATUS_FLAGS_ARM_SYNC);
		/* set new status */
		_status = status;

	} else {
		ret = 0;

		/* set new status */
		_status = status;
	}

	return ret;
}

int
PX4IO::io_handle_alarms(uint16_t alarms)
{

	/* XXX handle alarms */


	/* set new alarms state */
	_alarms = alarms;

	return 0;
}

int
PX4IO::io_get_status()
{
	uint16_t	regs[4];
	int		ret;

	/* get STATUS_FLAGS, STATUS_ALARMS, STATUS_VBATT, STATUS_IBATT in that order */
	ret = io_reg_get(PX4IO_PAGE_STATUS, PX4IO_P_STATUS_FLAGS, &regs[0], sizeof(regs) / sizeof(regs[0]));
	if (ret != OK)
		return ret;

	io_handle_status(regs[0]);
	io_handle_alarms(regs[1]);

	/* only publish if battery has a valid minimum voltage */
	if (regs[2] > 3300) {
		battery_status_s	battery_status;

		battery_status.timestamp = hrt_absolute_time();

		/* voltage is scaled to mV */
		battery_status.voltage_v = regs[2] / 1000.0f;

		/*
		  regs[3] contains the raw ADC count, as 12 bit ADC
		  value, with full range being 3.3v
		 */
		battery_status.current_a = regs[3] * (3.3f/4096.0f) * _battery_amp_per_volt;
		battery_status.current_a += _battery_amp_bias;

		/*
		  integrate battery over time to get total mAh used
		 */
		if (_battery_last_timestamp != 0) {
			_battery_mamphour_total += battery_status.current_a * 
				(battery_status.timestamp - _battery_last_timestamp) * 1.0e-3f / 3600;
		}
		battery_status.discharged_mah = _battery_mamphour_total;
		_battery_last_timestamp = battery_status.timestamp;

		/* lazily publish the battery voltage */
		if (_to_battery > 0) {
			orb_publish(ORB_ID(battery_status), _to_battery, &battery_status);
		} else {
			_to_battery = orb_advertise(ORB_ID(battery_status), &battery_status);
		}
	}
	return ret;
}

int
PX4IO::io_get_raw_rc_input(rc_input_values &input_rc)
{
	uint32_t channel_count;
	int	ret;

	/* we don't have the status bits, so input_source has to be set elsewhere */
	input_rc.input_source = RC_INPUT_SOURCE_UNKNOWN;
	
	static const unsigned prolog = (PX4IO_P_RAW_RC_BASE - PX4IO_P_RAW_RC_COUNT);
	uint16_t regs[RC_INPUT_MAX_CHANNELS + prolog];

	/*
	 * Read the channel count and the first 9 channels.
	 *
	 * This should be the common case (9 channel R/C control being a reasonable upper bound).
	 */
	input_rc.timestamp = hrt_absolute_time();
	ret = io_reg_get(PX4IO_PAGE_RAW_RC_INPUT, PX4IO_P_RAW_RC_COUNT, &regs[0], prolog + 9);
	if (ret != OK)
		return ret;

	/*
	 * Get the channel count any any extra channels. This is no more expensive than reading the
	 * channel count once.
	 */
	channel_count = regs[0];
	if (channel_count > 9) {
		ret = io_reg_get(PX4IO_PAGE_RAW_RC_INPUT, PX4IO_P_RAW_RC_BASE + 9, &regs[prolog + 9], channel_count - 9);
		if (ret != OK)
			return ret;
	}

	input_rc.channel_count = channel_count;
	memcpy(input_rc.values, &regs[prolog], channel_count * 2);

	return ret;
}

int
PX4IO::io_publish_raw_rc()
{
	/* if no raw RC, just don't publish */
	if (!(_status & PX4IO_P_STATUS_FLAGS_RC_OK))
		return OK;

	/* fetch values from IO */
	rc_input_values	rc_val;
	rc_val.timestamp = hrt_absolute_time();

	int ret = io_get_raw_rc_input(rc_val);
	if (ret != OK)
		return ret;

	/* sort out the source of the values */
	if (_status & PX4IO_P_STATUS_FLAGS_RC_PPM) {
		rc_val.input_source = RC_INPUT_SOURCE_PX4IO_PPM;
	} else if (_status & PX4IO_P_STATUS_FLAGS_RC_DSM) {
		rc_val.input_source = RC_INPUT_SOURCE_PX4IO_SPEKTRUM;
	} else if (_status & PX4IO_P_STATUS_FLAGS_RC_SBUS) {
		rc_val.input_source = RC_INPUT_SOURCE_PX4IO_SBUS;
	} else {
		rc_val.input_source = RC_INPUT_SOURCE_UNKNOWN;
	}

	/* lazily advertise on first publication */
	if (_to_input_rc == 0) {
		_to_input_rc = orb_advertise(ORB_ID(input_rc), &rc_val);
	} else { 
		orb_publish(ORB_ID(input_rc), _to_input_rc, &rc_val);
	}

	return OK;
}

int
PX4IO::io_publish_mixed_controls()
{
	/* if no FMU comms(!) just don't publish */
	if (!(_status & PX4IO_P_STATUS_FLAGS_FMU_OK))
		return OK;

	/* if not taking raw PPM from us, must be mixing */
	if (_status & PX4IO_P_STATUS_FLAGS_RAW_PWM)
		return OK;

	/* data we are going to fetch */
	actuator_controls_effective_s controls_effective;
	controls_effective.timestamp = hrt_absolute_time();

	/* get actuator controls from IO */
	uint16_t act[_max_actuators];
	int ret = io_reg_get(PX4IO_PAGE_ACTUATORS, 0, act, _max_actuators);
	if (ret != OK)
		return ret;

	/* convert from register format to float */
	for (unsigned i = 0; i < _max_actuators; i++)
		controls_effective.control_effective[i] = REG_TO_FLOAT(act[i]);

	/* laxily advertise on first publication */
	if (_to_actuators_effective == 0) {
		_to_actuators_effective = 
			orb_advertise((_primary_pwm_device ? 
				ORB_ID_VEHICLE_ATTITUDE_CONTROLS_EFFECTIVE : 
				ORB_ID(actuator_controls_effective_1)),
					   &controls_effective);
	} else {
		orb_publish((_primary_pwm_device ? 
			ORB_ID_VEHICLE_ATTITUDE_CONTROLS_EFFECTIVE : 
			ORB_ID(actuator_controls_effective_1)),
			_to_actuators_effective, &controls_effective);
	}

	return OK;
}

int
PX4IO::io_publish_pwm_outputs()
{
	/* if no FMU comms(!) just don't publish */
	if (!(_status & PX4IO_P_STATUS_FLAGS_FMU_OK))
		return OK;

	/* data we are going to fetch */
	actuator_outputs_s outputs;
	outputs.timestamp = hrt_absolute_time();

	/* get servo values from IO */
	uint16_t ctl[_max_actuators];
	int ret = io_reg_get(PX4IO_PAGE_SERVOS, 0, ctl, _max_actuators);
	if (ret != OK)
		return ret;

	/* convert from register format to float */
	for (unsigned i = 0; i < _max_actuators; i++)
		outputs.output[i] = ctl[i];
	outputs.noutputs = _max_actuators;

	/* lazily advertise on first publication */
	if (_to_outputs == 0) {
		_to_outputs = orb_advertise((_primary_pwm_device ?
			ORB_ID_VEHICLE_CONTROLS :
			ORB_ID(actuator_outputs_1)),
			&outputs);
	} else {
		orb_publish((_primary_pwm_device ?
			ORB_ID_VEHICLE_CONTROLS :
			ORB_ID(actuator_outputs_1)),
			_to_outputs,
			&outputs);
	}

	return OK;
}

int
PX4IO::io_reg_set(uint8_t page, uint8_t offset, const uint16_t *values, unsigned num_values)
{
	/* range check the transfer */
	if (num_values > ((_max_transfer) / sizeof(*values))) {
		debug("io_reg_set: too many registers (%u, max %u)", num_values, _max_transfer / 2);
		return -EINVAL;
	}

	int ret =  _interface->write((page << 8) | offset, (void *)values, num_values);
	if (ret != num_values) {
		debug("io_reg_set(%u,%u,%u): error %d", page, offset, num_values, ret);
		return -1;
	}
	return OK;
}

int
PX4IO::io_reg_set(uint8_t page, uint8_t offset, uint16_t value)
{
	return io_reg_set(page, offset, &value, 1);
}

int
PX4IO::io_reg_get(uint8_t page, uint8_t offset, uint16_t *values, unsigned num_values)
{
	/* range check the transfer */
	if (num_values > ((_max_transfer) / sizeof(*values))) {
		debug("io_reg_get: too many registers (%u, max %u)", num_values, _max_transfer / 2);
		return -EINVAL;
	}

	int ret = _interface->read((page << 8) | offset, reinterpret_cast<void *>(values), num_values);
	if (ret != num_values) {
		debug("io_reg_get(%u,%u,%u): data error %d", page, offset, num_values, ret);
		return -1;
	}
	return OK;
}

uint32_t
PX4IO::io_reg_get(uint8_t page, uint8_t offset)
{
	uint16_t value;

	if (io_reg_get(page, offset, &value, 1) != OK)
		return _io_reg_get_error;

	return value;
}

int
PX4IO::io_reg_modify(uint8_t page, uint8_t offset, uint16_t clearbits, uint16_t setbits)
{
	int ret;
	uint16_t value;

	ret = io_reg_get(page, offset, &value, 1);
	if (ret != OK)
		return ret;
	value &= ~clearbits;
	value |= setbits;

	return io_reg_set(page, offset, value);
}

int
PX4IO::mixer_send(const char *buf, unsigned buflen)
{
	uint8_t	frame[_max_transfer];
	px4io_mixdata *msg = (px4io_mixdata *)&frame[0];
	unsigned max_len = _max_transfer - sizeof(px4io_mixdata);

	msg->f2i_mixer_magic = F2I_MIXER_MAGIC;
	msg->action = F2I_MIXER_ACTION_RESET;

	do {
		unsigned count = buflen;

		if (count > max_len)
			count = max_len;

		if (count > 0) {
			memcpy(&msg->text[0], buf, count);
			buf += count;
			buflen -= count;
		}

		/*
		 * We have to send an even number of bytes.  This
		 * will only happen on the very last transfer of a
		 * mixer, and we are guaranteed that there will be
		 * space left to round up as _max_transfer will be
		 * even.
		 */
		unsigned total_len = sizeof(px4io_mixdata) + count;
		if (total_len % 1) {
			msg->text[count] = '\0';
			total_len++;
		}

		int ret = io_reg_set(PX4IO_PAGE_MIXERLOAD, 0, (uint16_t *)frame, total_len / 2);

		if (ret) {
			log("mixer send error %d", ret);
			return ret;
		}

		msg->action = F2I_MIXER_ACTION_APPEND;

	} while (buflen > 0);

	/* check for the mixer-OK flag */
	if (io_reg_get(PX4IO_PAGE_STATUS, PX4IO_P_STATUS_FLAGS) & PX4IO_P_STATUS_FLAGS_MIXER_OK) {
		debug("mixer upload OK");
		mavlink_log_info(_mavlink_fd, "[IO] mixer upload ok");
		return 0;
	} else {
		debug("mixer rejected by IO");
		mavlink_log_info(_mavlink_fd, "[IO] mixer upload fail");
	}

	/* load must have failed for some reason */
	return -EINVAL;
}

void
PX4IO::print_status()
{
	/* basic configuration */
	printf("protocol %u hardware %u bootloader %u buffer %uB\n",
		io_reg_get(PX4IO_PAGE_CONFIG, PX4IO_P_CONFIG_PROTOCOL_VERSION),
		io_reg_get(PX4IO_PAGE_CONFIG, PX4IO_P_CONFIG_HARDWARE_VERSION),
		io_reg_get(PX4IO_PAGE_CONFIG, PX4IO_P_CONFIG_BOOTLOADER_VERSION),
		io_reg_get(PX4IO_PAGE_CONFIG, PX4IO_P_CONFIG_MAX_TRANSFER));
	printf("%u controls %u actuators %u R/C inputs %u analog inputs %u relays\n",
		io_reg_get(PX4IO_PAGE_CONFIG, PX4IO_P_CONFIG_CONTROL_COUNT),
		io_reg_get(PX4IO_PAGE_CONFIG, PX4IO_P_CONFIG_ACTUATOR_COUNT),
		io_reg_get(PX4IO_PAGE_CONFIG, PX4IO_P_CONFIG_RC_INPUT_COUNT),
		io_reg_get(PX4IO_PAGE_CONFIG, PX4IO_P_CONFIG_ADC_INPUT_COUNT),
		io_reg_get(PX4IO_PAGE_CONFIG, PX4IO_P_CONFIG_RELAY_COUNT));

	/* status */
	printf("%u bytes free\n",
		io_reg_get(PX4IO_PAGE_STATUS, PX4IO_P_STATUS_FREEMEM));
	uint16_t flags = io_reg_get(PX4IO_PAGE_STATUS, PX4IO_P_STATUS_FLAGS);
	printf("status 0x%04x%s%s%s%s%s%s%s%s%s%s%s%s%s\n",
		flags,
		((flags & PX4IO_P_STATUS_FLAGS_ARMED)    ? " ARMED" : ""),
		((flags & PX4IO_P_STATUS_FLAGS_OVERRIDE) ? " OVERRIDE" : ""),
		((flags & PX4IO_P_STATUS_FLAGS_RC_OK)    ? " RC_OK" : " RC_FAIL"),
		((flags & PX4IO_P_STATUS_FLAGS_RC_PPM)   ? " PPM" : ""),
		(((flags & PX4IO_P_STATUS_FLAGS_RC_DSM) && (!(flags & PX4IO_P_STATUS_FLAGS_RC_DSM11))) ? " DSM10" : ""),
		(((flags & PX4IO_P_STATUS_FLAGS_RC_DSM) && (flags & PX4IO_P_STATUS_FLAGS_RC_DSM11)) ? " DSM11" : ""),
		((flags & PX4IO_P_STATUS_FLAGS_RC_SBUS)  ? " SBUS" : ""),
		((flags & PX4IO_P_STATUS_FLAGS_FMU_OK)   ? " FMU_OK" : " FMU_FAIL"),
		((flags & PX4IO_P_STATUS_FLAGS_RAW_PWM)  ? " RAW_PPM" : ""),
		((flags & PX4IO_P_STATUS_FLAGS_MIXER_OK) ? " MIXER_OK" : " MIXER_FAIL"),
		((flags & PX4IO_P_STATUS_FLAGS_ARM_SYNC) ? " ARM_SYNC" : " ARM_NO_SYNC"),
		((flags & PX4IO_P_STATUS_FLAGS_INIT_OK)  ? " INIT_OK" : " INIT_FAIL"),
		((flags & PX4IO_P_STATUS_FLAGS_FAILSAFE)  ? " FAILSAFE" : ""));
	uint16_t alarms = io_reg_get(PX4IO_PAGE_STATUS, PX4IO_P_STATUS_ALARMS);
	printf("alarms 0x%04x%s%s%s%s%s%s%s%s\n",
		alarms,
		((alarms & PX4IO_P_STATUS_ALARMS_VBATT_LOW)     ? " VBATT_LOW" : ""),
		((alarms & PX4IO_P_STATUS_ALARMS_TEMPERATURE)   ? " TEMPERATURE" : ""),
		((alarms & PX4IO_P_STATUS_ALARMS_SERVO_CURRENT) ? " SERVO_CURRENT" : ""),
		((alarms & PX4IO_P_STATUS_ALARMS_ACC_CURRENT)   ? " ACC_CURRENT" : ""),
		((alarms & PX4IO_P_STATUS_ALARMS_FMU_LOST)      ? " FMU_LOST" : ""),
		((alarms & PX4IO_P_STATUS_ALARMS_RC_LOST)       ? " RC_LOST" : ""),
		((alarms & PX4IO_P_STATUS_ALARMS_PWM_ERROR)     ? " PWM_ERROR" : ""),
		((alarms & PX4IO_P_STATUS_ALARMS_VSERVO_FAULT)  ? " VSERVO_FAULT" : ""));
	/* now clear alarms */
	io_reg_set(PX4IO_PAGE_STATUS, PX4IO_P_STATUS_ALARMS, 0xFFFF);

	if (_hardware == 1) {
		printf("vbatt mV %u ibatt mV %u vbatt scale %u\n",
		       io_reg_get(PX4IO_PAGE_STATUS, PX4IO_P_STATUS_VBATT),
		       io_reg_get(PX4IO_PAGE_STATUS, PX4IO_P_STATUS_IBATT),
		       io_reg_get(PX4IO_PAGE_SETUP, PX4IO_P_SETUP_VBATT_SCALE));
		printf("amp_per_volt %.3f amp_offset %.3f mAh discharged %.3f\n",
		       (double)_battery_amp_per_volt,
		       (double)_battery_amp_bias,
		       (double)_battery_mamphour_total);
	} else if (_hardware == 2) {
		printf("vservo %u mV vservo scale %u\n",
		       io_reg_get(PX4IO_PAGE_STATUS, PX4IO_P_STATUS_VSERVO),
		       io_reg_get(PX4IO_PAGE_SETUP, PX4IO_P_SETUP_VSERVO_SCALE));
		printf("vrssi %u\n", io_reg_get(PX4IO_PAGE_STATUS, PX4IO_P_STATUS_VRSSI));
	}
	printf("actuators");
	for (unsigned i = 0; i < _max_actuators; i++)
		printf(" %u", io_reg_get(PX4IO_PAGE_ACTUATORS, i));
	printf("\n");
	printf("servos");
	for (unsigned i = 0; i < _max_actuators; i++)
		printf(" %u", io_reg_get(PX4IO_PAGE_SERVOS, i));
	printf("\n");
	uint16_t raw_inputs = io_reg_get(PX4IO_PAGE_RAW_RC_INPUT, PX4IO_P_RAW_RC_COUNT);
	printf("%d raw R/C inputs", raw_inputs);
	for (unsigned i = 0; i < raw_inputs; i++)
		printf(" %u", io_reg_get(PX4IO_PAGE_RAW_RC_INPUT, PX4IO_P_RAW_RC_BASE + i));
	printf("\n");
	uint16_t mapped_inputs = io_reg_get(PX4IO_PAGE_RC_INPUT, PX4IO_P_RC_VALID);
	printf("mapped R/C inputs 0x%04x", mapped_inputs);
	for (unsigned i = 0; i < _max_rc_input; i++) {
		if (mapped_inputs & (1 << i))
			printf(" %u:%d", i, REG_TO_SIGNED(io_reg_get(PX4IO_PAGE_RC_INPUT, PX4IO_P_RC_BASE + i)));
	}
	printf("\n");
	uint16_t adc_inputs = io_reg_get(PX4IO_PAGE_CONFIG, PX4IO_P_CONFIG_ADC_INPUT_COUNT);
	printf("ADC inputs");
	for (unsigned i = 0; i < adc_inputs; i++)
		printf(" %u", io_reg_get(PX4IO_PAGE_RAW_ADC_INPUT, i));
	printf("\n");

	/* setup and state */
	printf("features 0x%04x\n", io_reg_get(PX4IO_PAGE_SETUP, PX4IO_P_SETUP_FEATURES));
	uint16_t arming = io_reg_get(PX4IO_PAGE_SETUP, PX4IO_P_SETUP_ARMING);
	printf("arming 0x%04x%s%s%s%s\n",
		arming,
		((arming & PX4IO_P_SETUP_ARMING_FMU_ARMED)          ? " FMU_ARMED" : ""),
		((arming & PX4IO_P_SETUP_ARMING_IO_ARM_OK)	    ? " IO_ARM_OK" : ""),
		((arming & PX4IO_P_SETUP_ARMING_MANUAL_OVERRIDE_OK) ? " MANUAL_OVERRIDE_OK" : ""),
		((arming & PX4IO_P_SETUP_ARMING_INAIR_RESTART_OK)   ? " INAIR_RESTART_OK" : ""));
	printf("rates 0x%04x default %u alt %u relays 0x%04x\n",
		io_reg_get(PX4IO_PAGE_SETUP, PX4IO_P_SETUP_PWM_RATES),
		io_reg_get(PX4IO_PAGE_SETUP, PX4IO_P_SETUP_PWM_DEFAULTRATE),
		io_reg_get(PX4IO_PAGE_SETUP, PX4IO_P_SETUP_PWM_ALTRATE),
		io_reg_get(PX4IO_PAGE_SETUP, PX4IO_P_SETUP_RELAYS));
	printf("debuglevel %u\n", io_reg_get(PX4IO_PAGE_SETUP, PX4IO_P_SETUP_SET_DEBUG));
	printf("controls");
	for (unsigned i = 0; i < _max_controls; i++)
		printf(" %u", io_reg_get(PX4IO_PAGE_CONTROLS, i));
	printf("\n");
	for (unsigned i = 0; i < _max_rc_input; i++) {
		unsigned base = PX4IO_P_RC_CONFIG_STRIDE * i;
		uint16_t options = io_reg_get(PX4IO_PAGE_RC_CONFIG, base + PX4IO_P_RC_CONFIG_OPTIONS);
		printf("input %u min %u center %u max %u deadzone %u assigned %u options 0x%04x%s%s\n",
			i,
			io_reg_get(PX4IO_PAGE_RC_CONFIG, base + PX4IO_P_RC_CONFIG_MIN),
			io_reg_get(PX4IO_PAGE_RC_CONFIG, base + PX4IO_P_RC_CONFIG_CENTER),
			io_reg_get(PX4IO_PAGE_RC_CONFIG, base + PX4IO_P_RC_CONFIG_MAX),
			io_reg_get(PX4IO_PAGE_RC_CONFIG, base + PX4IO_P_RC_CONFIG_DEADZONE),
			io_reg_get(PX4IO_PAGE_RC_CONFIG, base + PX4IO_P_RC_CONFIG_ASSIGNMENT),
			options,
			((options & PX4IO_P_RC_CONFIG_OPTIONS_ENABLED) ? " ENABLED" : ""),
			((options & PX4IO_P_RC_CONFIG_OPTIONS_REVERSE) ? " REVERSED" : ""));
	}
	printf("failsafe");
	for (unsigned i = 0; i < _max_actuators; i++)
		printf(" %u", io_reg_get(PX4IO_PAGE_FAILSAFE_PWM, i));
	printf("\n");
}

int
PX4IO::ioctl(file * /*filep*/, int cmd, unsigned long arg)
/* Make it obvious that file * isn't used here */
{
	int ret = OK;

	/* regular ioctl? */
	switch (cmd) {
	case PWM_SERVO_ARM:
		/* set the 'armed' bit */
		ret = io_reg_modify(PX4IO_PAGE_SETUP, PX4IO_P_SETUP_ARMING, 0, PX4IO_P_SETUP_ARMING_FMU_ARMED);
		break;

	case PWM_SERVO_SET_ARM_OK:
		/* set the 'OK to arm' bit */
		ret = io_reg_modify(PX4IO_PAGE_SETUP, PX4IO_P_SETUP_ARMING, 0, PX4IO_P_SETUP_ARMING_IO_ARM_OK);
		break;

	case PWM_SERVO_CLEAR_ARM_OK:
		/* clear the 'OK to arm' bit */
		ret = io_reg_modify(PX4IO_PAGE_SETUP, PX4IO_P_SETUP_ARMING, PX4IO_P_SETUP_ARMING_IO_ARM_OK, 0);
		break;

	case PWM_SERVO_DISARM:
		/* clear the 'armed' bit */
		ret = io_reg_modify(PX4IO_PAGE_SETUP, PX4IO_P_SETUP_ARMING, PX4IO_P_SETUP_ARMING_FMU_ARMED, 0);
		break;

	case PWM_SERVO_SET_UPDATE_RATE:
		/* set the requested alternate rate */
		ret = io_reg_set(PX4IO_PAGE_SETUP, PX4IO_P_SETUP_PWM_ALTRATE, arg);
		break;

	case PWM_SERVO_SELECT_UPDATE_RATE: {

		/* blindly clear the PWM update alarm - might be set for some other reason */
		io_reg_set(PX4IO_PAGE_STATUS, PX4IO_P_STATUS_ALARMS, PX4IO_P_STATUS_ALARMS_PWM_ERROR);

		/* attempt to set the rate map */
		io_reg_set(PX4IO_PAGE_SETUP, PX4IO_P_SETUP_PWM_RATES, arg);

		/* check that the changes took */
		uint16_t alarms = io_reg_get(PX4IO_PAGE_STATUS, PX4IO_P_STATUS_ALARMS);
		if (alarms & PX4IO_P_STATUS_ALARMS_PWM_ERROR) {
			ret = -EINVAL;
			io_reg_set(PX4IO_PAGE_STATUS, PX4IO_P_STATUS_ALARMS, PX4IO_P_STATUS_ALARMS_PWM_ERROR);
		}
		break;
	}

	case PWM_SERVO_GET_COUNT:
		*(unsigned *)arg = _max_actuators;
		break;

	case DSM_BIND_START:
		io_reg_set(PX4IO_PAGE_SETUP, PX4IO_P_SETUP_DSM, dsm_bind_power_down); 
		usleep(500000);
		io_reg_set(PX4IO_PAGE_SETUP, PX4IO_P_SETUP_DSM, dsm_bind_set_rx_out);
		io_reg_set(PX4IO_PAGE_SETUP, PX4IO_P_SETUP_DSM, dsm_bind_power_up);
		usleep(50000);
		io_reg_set(PX4IO_PAGE_SETUP, PX4IO_P_SETUP_DSM, dsm_bind_send_pulses | (arg << 4));
		usleep(50000);
		io_reg_set(PX4IO_PAGE_SETUP, PX4IO_P_SETUP_DSM, dsm_bind_reinit_uart);
		break;

	case DSM_BIND_POWER_UP:
		io_reg_set(PX4IO_PAGE_SETUP, PX4IO_P_SETUP_DSM, dsm_bind_power_up);
		break;

	case PWM_SERVO_SET(0) ... PWM_SERVO_SET(PWM_OUTPUT_MAX_CHANNELS - 1): {

		/* TODO: we could go lower for e.g. TurboPWM */
		unsigned channel = cmd - PWM_SERVO_SET(0);
		if ((channel >= _max_actuators) || (arg < 900) || (arg > 2100)) {
			ret = -EINVAL;
		} else {
			/* send a direct PWM value */
			ret = io_reg_set(PX4IO_PAGE_DIRECT_PWM, channel, arg);
		}

		break;
	}

	case PWM_SERVO_GET(0) ... PWM_SERVO_GET(PWM_OUTPUT_MAX_CHANNELS - 1): {

		unsigned channel = cmd - PWM_SERVO_GET(0);

		if (channel >= _max_actuators) {
			ret = -EINVAL;
		} else {
			/* fetch a current PWM value */
			uint32_t value = io_reg_get(PX4IO_PAGE_SERVOS, channel);
			if (value == _io_reg_get_error) {
				ret = -EIO;
			} else {
				*(servo_position_t *)arg = value;
			}
		}
		break;
	}

	case PWM_SERVO_GET_RATEGROUP(0) ... PWM_SERVO_GET_RATEGROUP(PWM_OUTPUT_MAX_CHANNELS - 1): {

		unsigned channel = cmd - PWM_SERVO_GET_RATEGROUP(0);

		*(uint32_t *)arg = io_reg_get(PX4IO_PAGE_PWM_INFO, PX4IO_RATE_MAP_BASE + channel);
		if (*(uint32_t *)arg == _io_reg_get_error)
			ret = -EIO;
		break;
	}

	case GPIO_RESET: {
		uint32_t bits = (1 << _max_relays) - 1;
		/* don't touch relay1 if it's controlling RX vcc */
		if (_dsm_vcc_ctl)
			bits &= ~PX4IO_P_SETUP_RELAYS_POWER1;
		ret = io_reg_modify(PX4IO_PAGE_SETUP, PX4IO_P_SETUP_RELAYS, bits, 0);
		break;
	}

	case GPIO_SET:
		arg &= ((1 << _max_relays) - 1);
		/* don't touch relay1 if it's controlling RX vcc */
		if (_dsm_vcc_ctl & (arg & PX4IO_P_SETUP_RELAYS_POWER1))
			ret = -EINVAL;
		else
			ret = io_reg_modify(PX4IO_PAGE_SETUP, PX4IO_P_SETUP_RELAYS, 0, arg);
		break;

	case GPIO_CLEAR:
		arg &= ((1 << _max_relays) - 1);
		/* don't touch relay1 if it's controlling RX vcc */
		if (_dsm_vcc_ctl & (arg & PX4IO_P_SETUP_RELAYS_POWER1))
			ret = -EINVAL;
		else
			ret = io_reg_modify(PX4IO_PAGE_SETUP, PX4IO_P_SETUP_RELAYS, arg, 0);
		break;

	case GPIO_GET:
		*(uint32_t *)arg = io_reg_get(PX4IO_PAGE_SETUP, PX4IO_P_SETUP_RELAYS);
		if (*(uint32_t *)arg == _io_reg_get_error)
			ret = -EIO;
		break;

	case MIXERIOCGETOUTPUTCOUNT:
		*(unsigned *)arg = _max_actuators;
		break;

	case MIXERIOCRESET:
		ret = 0;	/* load always resets */
		break;

	case MIXERIOCLOADBUF: {
		const char *buf = (const char *)arg;
		ret = mixer_send(buf, strnlen(buf, 2048));
		break;
	}

	case RC_INPUT_GET: {
		uint16_t status;
		rc_input_values *rc_val = (rc_input_values *)arg;

		ret = io_reg_get(PX4IO_PAGE_STATUS, PX4IO_P_STATUS_FLAGS, &status, 1);
		if (ret != OK)
			break;

		/* if no R/C input, don't try to fetch anything */
		if (!(status & PX4IO_P_STATUS_FLAGS_RC_OK)) {
			ret = -ENOTCONN;
			break;
		}

		/* sort out the source of the values */
		if (status & PX4IO_P_STATUS_FLAGS_RC_PPM) {
			rc_val->input_source = RC_INPUT_SOURCE_PX4IO_PPM;
		} else if (status & PX4IO_P_STATUS_FLAGS_RC_DSM) {
			rc_val->input_source = RC_INPUT_SOURCE_PX4IO_SPEKTRUM;
		} else if (status & PX4IO_P_STATUS_FLAGS_RC_SBUS) {
			rc_val->input_source = RC_INPUT_SOURCE_PX4IO_SBUS;
		} else {
			rc_val->input_source = RC_INPUT_SOURCE_UNKNOWN;
		}

		/* read raw R/C input values */
		ret = io_reg_get(PX4IO_PAGE_RAW_RC_INPUT, PX4IO_P_RAW_RC_BASE, &(rc_val->values[0]), _max_rc_input);
		break;
	}

	case PX4IO_SET_DEBUG:
		/* set the debug level */
		ret = io_reg_set(PX4IO_PAGE_SETUP, PX4IO_P_SETUP_SET_DEBUG, arg);
		break;

	case PX4IO_INAIR_RESTART_ENABLE:
		/* set/clear the 'in-air restart' bit */
		if (arg) {
			ret = io_reg_modify(PX4IO_PAGE_SETUP, PX4IO_P_SETUP_ARMING, 0, PX4IO_P_SETUP_ARMING_INAIR_RESTART_OK);
		} else {
			ret = io_reg_modify(PX4IO_PAGE_SETUP, PX4IO_P_SETUP_ARMING, PX4IO_P_SETUP_ARMING_INAIR_RESTART_OK, 0);
		}
		break;

	default:
		/* not a recognized value */
		ret = -ENOTTY;
	}

	return ret;
}

ssize_t
PX4IO::write(file * /*filp*/, const char *buffer, size_t len)
/* Make it obvious that file * isn't used here */
{
	unsigned count = len / 2;

	if (count > _max_actuators)
		count = _max_actuators;
	if (count > 0) {
		int ret = io_reg_set(PX4IO_PAGE_DIRECT_PWM, 0, (uint16_t *)buffer, count);
		if (ret != OK)
			return ret;
	}
	return count * 2;
}

int
PX4IO::set_update_rate(int rate)
{
	int interval_ms = 1000 / rate;
	if (interval_ms < 3) {
		interval_ms = 3;
		warnx("update rate too high, limiting interval to %d ms (%d Hz).", interval_ms, 1000 / interval_ms);
	}

	if (interval_ms > 100) {
		interval_ms = 100;
		warnx("update rate too low, limiting to %d ms (%d Hz).", interval_ms, 1000 / interval_ms);
	}

	_update_interval = interval_ms;
	return 0;
}

void
PX4IO::set_battery_current_scaling(float amp_per_volt, float amp_bias)
{
	_battery_amp_per_volt = amp_per_volt;
	_battery_amp_bias = amp_bias;
}

extern "C" __EXPORT int px4io_main(int argc, char *argv[]);

namespace
{

device::Device *
get_interface()
{
	device::Device *interface = nullptr;

#ifndef CONFIG_ARCH_BOARD_PX4FMU_V1
	/* try for a serial interface */
	if (PX4IO_serial_interface != nullptr)
		interface = PX4IO_serial_interface();
	if (interface != nullptr)
		goto got;
#endif

	/* try for an I2C interface if we haven't got a serial one */
	if (PX4IO_i2c_interface != nullptr)
		interface = PX4IO_i2c_interface();
	if (interface != nullptr)
		goto got;

	errx(1, "cannot alloc interface");

got:
	if (interface->init() != OK) {
		delete interface;
		errx(1, "interface init failed");
	}

	return interface;
}

void
start(int argc, char *argv[])
{
	if (g_dev != nullptr)
		errx(1, "already loaded");

	/* allocate the interface */
	device::Device *interface = get_interface();

	/* create the driver - it will set g_dev */
	(void)new PX4IO(interface);

	if (g_dev == nullptr)
		errx(1, "driver alloc failed");

	if (OK != g_dev->init()) {
		delete g_dev;
		errx(1, "driver init failed");
	}

	int dsm_vcc_ctl;

	if (param_get(param_find("RC_RL1_DSM_VCC"), &dsm_vcc_ctl) == OK) {
		if (dsm_vcc_ctl) {
			g_dev->set_dsm_vcc_ctl(true);
			g_dev->ioctl(nullptr, DSM_BIND_POWER_UP, 0);
		}
	}
	exit(0);
}

void
bind(int argc, char *argv[])
{
	int pulses;

	if (g_dev == nullptr)
		errx(1, "px4io must be started first");

	if (!g_dev->get_dsm_vcc_ctl())
		errx(1, "DSM bind feature not enabled");

	if (argc < 3)
		errx(0, "needs argument, use dsm2 or dsmx");

	if (!strcmp(argv[2], "dsm2"))
		pulses = 3;
	else if (!strcmp(argv[2], "dsmx"))
		pulses = 7;
	else 
		errx(1, "unknown parameter %s, use dsm2 or dsmx", argv[2]);

	warnx("This command will only bind DSM if satellite VCC (red wire) is controlled by relay 1.");

	g_dev->ioctl(nullptr, DSM_BIND_START, pulses);

	exit(0);

}

void
test(void)
{
	int		fd;
	unsigned	servo_count = 0;
	unsigned	pwm_value = 1000;
	int		direction = 1;
	int		ret;

	fd = open(PX4IO_DEVICE_PATH, O_WRONLY);

	if (fd < 0)
		err(1, "failed to open device");

	if (ioctl(fd, PWM_SERVO_GET_COUNT, (unsigned long)&servo_count))
		err(1, "failed to get servo count");

	if (ioctl(fd, PWM_SERVO_ARM, 0))
		err(1, "failed to arm servos");

	/* Open console directly to grab CTRL-C signal */
	int console = open("/dev/console", O_NONBLOCK | O_RDONLY | O_NOCTTY);
	if (!console)
		err(1, "failed opening console");

	warnx("Press CTRL-C or 'c' to abort.");

	for (;;) {

		/* sweep all servos between 1000..2000 */
		servo_position_t servos[servo_count];
		for (unsigned i = 0; i < servo_count; i++)
			servos[i] = pwm_value;

		ret = write(fd, servos, sizeof(servos));
		if (ret != (int)sizeof(servos))
			err(1, "error writing PWM servo data, wrote %u got %d", sizeof(servos), ret);

		if (direction > 0) {
			if (pwm_value < 2000) {
				pwm_value++;
			} else {
				direction = -1;
			}
		} else {
			if (pwm_value > 1000) {
				pwm_value--;
			} else {
				direction = 1;
			}
		}

		/* readback servo values */
		for (unsigned i = 0; i < servo_count; i++) {
			servo_position_t value;

			if (ioctl(fd, PWM_SERVO_GET(i), (unsigned long)&value))
				err(1, "error reading PWM servo %d", i);
			if (value != servos[i])
				errx(1, "servo %d readback error, got %u expected %u", i, value, servos[i]);
		}

		/* Check if user wants to quit */
		char c;
		if (read(console, &c, 1) == 1) {
			if (c == 0x03 || c == 0x63) {
				warnx("User abort\n");
				close(console);
				exit(0);
			}
		}
	}
}

void
monitor(void)
{
	unsigned cancels = 3;
	printf("Hit <enter> three times to exit monitor mode\n");

	for (;;) {
		pollfd fds[1];

		fds[0].fd = 0;
		fds[0].events = POLLIN;
		poll(fds, 1, 500);

		if (fds[0].revents == POLLIN) {
			int c;
			read(0, &c, 1);

			if (cancels-- == 0)
				exit(0);
		}

#warning implement this

//		if (g_dev != nullptr)
//			g_dev->dump_one = true;
	}
}

void
if_test(unsigned mode)
{
	device::Device *interface = get_interface();

	int result = interface->ioctl(1, mode); /* XXX magic numbers */
	delete interface;

	errx(0, "test returned %d", result);
}

} /* namespace */

int
px4io_main(int argc, char *argv[])
{
	/* check for sufficient number of arguments */
	if (argc < 2)
		goto out;

	if (!strcmp(argv[1], "start"))
		start(argc - 1, argv + 1);

	if (!strcmp(argv[1], "update")) {

		if (g_dev != nullptr) {
			printf("[px4io] loaded, detaching first\n");
			/* stop the driver */
			delete g_dev;
		}

		PX4IO_Uploader *up;
		const char *fn[5];

		/* work out what we're uploading... */
		if (argc > 2) {
			fn[0] = argv[2];
			fn[1] = nullptr;

		} else {
			fn[0] = "/fs/microsd/px4io.bin";
			fn[1] =	"/etc/px4io.bin";
			fn[2] = "/fs/microsd/px4io2.bin";
			fn[3] =	"/etc/px4io2.bin";
			fn[4] =	nullptr;
		}

		up = new PX4IO_Uploader;
		int ret = up->upload(&fn[0]);
		delete up;

		switch (ret) {
		case OK:
			break;

		case -ENOENT:
			errx(1, "PX4IO firmware file not found");

		case -EEXIST:
		case -EIO:
			errx(1, "error updating PX4IO - check that bootloader mode is enabled");

		case -EINVAL:
			errx(1, "verify failed - retry the update");

		case -ETIMEDOUT:
			errx(1, "timed out waiting for bootloader - power-cycle and try again");

		default:
			errx(1, "unexpected error %d", ret);
		}

		return ret;
	}

	if (!strcmp(argv[1], "iftest")) {
		if (g_dev != nullptr)
			errx(1, "can't iftest when started");

		if_test((argc > 2) ? strtol(argv[2], NULL, 0) : 0);
	}

	/* commands below here require a started driver */

	if (g_dev == nullptr)
		errx(1, "not started");

	if (!strcmp(argv[1], "limit")) {

		if ((argc > 2)) {
			g_dev->set_update_rate(atoi(argv[2]));
		} else {
			errx(1, "missing argument (50 - 400 Hz)");
			return 1;
		}
		exit(0);
	}

	if (!strcmp(argv[1], "current")) {
		if ((argc > 3)) {
			g_dev->set_battery_current_scaling(atof(argv[2]), atof(argv[3]));
		} else {
			errx(1, "missing argument (apm_per_volt, amp_offset)");
			return 1;
		}
		exit(0);
	}

	if (!strcmp(argv[1], "failsafe")) {

		if (argc < 3) {
			errx(1, "failsafe command needs at least one channel value (ppm)");
		}

		/* set values for first 8 channels, fill unassigned channels with 1500. */
		uint16_t failsafe[8];

		for (int i = 0; i < sizeof(failsafe) / sizeof(failsafe[0]); i++) {

			/* set channel to commandline argument or to 900 for non-provided channels */
			if (argc > i + 2) {
				failsafe[i] = atoi(argv[i+2]);
				if (failsafe[i] < 800 || failsafe[i] > 2200) {
					errx(1, "value out of range of 800 < value < 2200. Aborting.");
				}
			} else {
				/* a zero value will result in stopping to output any pulse */
				failsafe[i] = 0;
			}
		}

		int ret = g_dev->set_failsafe_values(failsafe, sizeof(failsafe) / sizeof(failsafe[0]));

		if (ret != OK)
			errx(ret, "failed setting failsafe values");
		exit(0);
	}

	if (!strcmp(argv[1], "recovery")) {

		/*
		 * Enable in-air restart support.
		 * We can cheat and call the driver directly, as it
	 	 * doesn't reference filp in ioctl()
		 */
		g_dev->ioctl(NULL, PX4IO_INAIR_RESTART_ENABLE, 1);
		exit(0);
	}

	if (!strcmp(argv[1], "stop")) {

		/* stop the driver */
		delete g_dev;
		exit(0);
	}


	if (!strcmp(argv[1], "status")) {

		printf("[px4io] loaded\n");
		g_dev->print_status();

		exit(0);
	}

	if (!strcmp(argv[1], "debug")) {
		if (argc <= 2) {
			printf("usage: px4io debug LEVEL\n");
			exit(1);
		}
		if (g_dev == nullptr) {
			printf("px4io is not started\n");
			exit(1);
		}
		uint8_t level = atoi(argv[2]);
		/* we can cheat and call the driver directly, as it
		 * doesn't reference filp in ioctl()
		 */
		int ret = g_dev->ioctl(nullptr, PX4IO_SET_DEBUG, level);
		if (ret != 0) {
			printf("SET_DEBUG failed - %d\n", ret);
			exit(1);
		}
		printf("SET_DEBUG %u OK\n", (unsigned)level);
		exit(0);
	}

	if (!strcmp(argv[1], "rx_dsm") ||
	    !strcmp(argv[1], "rx_dsm_10bit") ||
	    !strcmp(argv[1], "rx_dsm_11bit") ||
	    !strcmp(argv[1], "rx_sbus") ||
	    !strcmp(argv[1], "rx_ppm"))
		errx(0, "receiver type is automatically detected, option '%s' is deprecated", argv[1]);

	if (!strcmp(argv[1], "test"))
		test();

	if (!strcmp(argv[1], "monitor"))
		monitor();

	if (!strcmp(argv[1], "bind"))
		bind(argc, argv);

	out:
	errx(1, "need a command, try 'start', 'stop', 'status', 'test', 'monitor', 'debug', 'recovery', 'limit', 'current', 'failsafe', 'bind', or 'update'");
}<|MERGE_RESOLUTION|>--- conflicted
+++ resolved
@@ -92,18 +92,12 @@
 #define PX4IO_SET_DEBUG			_IOC(0xff00, 0)
 #define PX4IO_INAIR_RESTART_ENABLE	_IOC(0xff00, 1)
 
-<<<<<<< HEAD
-class PX4IO : public device::CDev
-{
-public:
-	PX4IO(device::Device *interface);
-=======
 /**
  * The PX4IO class.
  *
  * Encapsulates PX4FMU to PX4IO communications modeled as file operations.
  */
-class PX4IO : public device::I2C
+class PX4IO : public device::CDev
 {
 public:
 	/**
@@ -111,13 +105,13 @@
 	 * 
 	 * Initialize all class variables.
 	 */
-	PX4IO();
+	PX4IO(device::Device *interface);
+
 	/**
 	 * Destructor.
 	 * 
 	 * Wait for worker thread to terminate.
 	 */
->>>>>>> b08ca024
 	virtual ~PX4IO();
 
 	/**
@@ -153,13 +147,8 @@
 	/**
 	* Set the update rate for actuator outputs from FMU to IO.
 	*
-<<<<<<< HEAD
-	* @param rate		The rate in Hz actuator outpus are sent to IO.
+	* @param[in] rate		The rate in Hz actuator outpus are sent to IO.
 	* 			Min 10 Hz, max 400 Hz
-=======
-	* @param[in] rate The rate in Hz actuator output are sent to IO.
-	*      Min 10 Hz, max 400 Hz
->>>>>>> b08ca024
 	*/
 	int      		set_update_rate(int rate);
 
@@ -174,24 +163,15 @@
 	/**
 	 * Push failsafe values to IO.
 	 *
-<<<<<<< HEAD
-	 * @param vals		Failsafe control inputs: in us PPM (900 for zero, 1500 for centered, 2100 for full)
-	 * @param len		Number of channels, could up to 8
-=======
-	 * @param[in] vals Failsafe control inputs: in us PPM (900 for zero, 1500 for centered, 2100 for full)
-	 * @param[in] len Number of channels, could up to 8
->>>>>>> b08ca024
+	 * @param[in] vals	Failsafe control inputs: in us PPM (900 for zero, 1500 for centered, 2100 for full)
+	 * @param[in] len	Number of channels, could up to 8
 	 */
 	int			set_failsafe_values(const uint16_t *vals, unsigned len);
 
 	/**
-<<<<<<< HEAD
-	 * Print the current status of IO
-=======
 	 * Print IO status.
 	 *
 	 * Print all relevant IO status information
->>>>>>> b08ca024
 	 */
 	void			print_status();
 
@@ -219,20 +199,12 @@
 	device::Device		*_interface;
 
 	// XXX
-<<<<<<< HEAD
-	unsigned		_hardware;
-	unsigned		_max_actuators;
-	unsigned		_max_controls;
-	unsigned		_max_rc_input;
-	unsigned		_max_relays;
-	unsigned		_max_transfer;
-=======
+	unsigned		_hardware;			///< Hardware revision
 	unsigned		_max_actuators;		///<Maximum # of actuators supported by PX4IO
 	unsigned		_max_controls;		///<Maximum # of controls supported by PX4IO
 	unsigned		_max_rc_input;		///<Maximum receiver channels supported by PX4IO
 	unsigned		_max_relays;		///<Maximum relays supported by PX4IO
 	unsigned		_max_transfer;		///<Maximum number of I2C transfers supported by PX4IO
->>>>>>> b08ca024
 
 	unsigned 		_update_interval;	///<Subscription interval limiting send rate
 
