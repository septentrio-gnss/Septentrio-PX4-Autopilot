/****************************************************************************
 *
 *   Copyright (C) 2013-2014 PX4 Development Team. All rights reserved.
 *
 * Redistribution and use in source and binary forms, with or without
 * modification, are permitted provided that the following conditions
 * are met:
 *
 * 1. Redistributions of source code must retain the above copyright
 *    notice, this list of conditions and the following disclaimer.
 * 2. Redistributions in binary form must reproduce the above copyright
 *    notice, this list of conditions and the following disclaimer in
 *    the documentation and/or other materials provided with the
 *    distribution.
 * 3. Neither the name PX4 nor the names of its contributors may be
 *    used to endorse or promote products derived from this software
 *    without specific prior written permission.
 *
 * THIS SOFTWARE IS PROVIDED BY THE COPYRIGHT HOLDERS AND CONTRIBUTORS
 * "AS IS" AND ANY EXPRESS OR IMPLIED WARRANTIES, INCLUDING, BUT NOT
 * LIMITED TO, THE IMPLIED WARRANTIES OF MERCHANTABILITY AND FITNESS
 * FOR A PARTICULAR PURPOSE ARE DISCLAIMED. IN NO EVENT SHALL THE
 * COPYRIGHT OWNER OR CONTRIBUTORS BE LIABLE FOR ANY DIRECT, INDIRECT,
 * INCIDENTAL, SPECIAL, EXEMPLARY, OR CONSEQUENTIAL DAMAGES (INCLUDING,
 * BUT NOT LIMITED TO, PROCUREMENT OF SUBSTITUTE GOODS OR SERVICES; LOSS
 * OF USE, DATA, OR PROFITS; OR BUSINESS INTERRUPTION) HOWEVER CAUSED
 * AND ON ANY THEORY OF LIABILITY, WHETHER IN CONTRACT, STRICT
 * LIABILITY, OR TORT (INCLUDING NEGLIGENCE OR OTHERWISE) ARISING IN
 * ANY WAY OUT OF THE USE OF THIS SOFTWARE, EVEN IF ADVISED OF THE
 * POSSIBILITY OF SUCH DAMAGE.
 *
 ****************************************************************************/

/**
 * @file commander.cpp
 * Main fail-safe handling.
 *
 * @author Petri Tanskanen <petri.tanskanen@inf.ethz.ch>
 * @author Lorenz Meier <lm@inf.ethz.ch>
 * @author Thomas Gubler <thomasgubler@student.ethz.ch>
 * @author Julian Oes <julian@oes.ch>
 * @author Anton Babushkin <anton.babushkin@me.com>
 */

#include <nuttx/config.h>
#include <pthread.h>
#include <stdio.h>
#include <stdlib.h>
#include <stdbool.h>
#include <string.h>
#include <unistd.h>
#include <fcntl.h>
#include <errno.h>
#include <systemlib/err.h>
#include <debug.h>
#include <sys/prctl.h>
#include <sys/stat.h>
#include <string.h>
#include <math.h>
#include <poll.h>

#include <uORB/uORB.h>
#include <uORB/topics/sensor_combined.h>
#include <uORB/topics/battery_status.h>
#include <uORB/topics/manual_control_setpoint.h>
#include <uORB/topics/offboard_control_setpoint.h>
#include <uORB/topics/home_position.h>
#include <uORB/topics/vehicle_global_position.h>
#include <uORB/topics/vehicle_local_position.h>
#include <uORB/topics/position_setpoint_triplet.h>
#include <uORB/topics/vehicle_gps_position.h>
#include <uORB/topics/vehicle_command.h>
#include <uORB/topics/subsystem_info.h>
#include <uORB/topics/actuator_controls.h>
#include <uORB/topics/actuator_armed.h>
#include <uORB/topics/parameter_update.h>
#include <uORB/topics/differential_pressure.h>
#include <uORB/topics/safety.h>
#include <uORB/topics/mission.h>
#include <uORB/topics/mission_result.h>
#include <uORB/topics/telemetry_status.h>

#include <drivers/drv_led.h>
#include <drivers/drv_hrt.h>
#include <drivers/drv_tone_alarm.h>

#include <mavlink/mavlink_log.h>
#include <systemlib/param/param.h>
#include <systemlib/systemlib.h>
#include <systemlib/err.h>
#include <systemlib/cpuload.h>
#include <systemlib/rc_check.h>
#include <systemlib/state_table.h>
#include <dataman/dataman.h>

#include "px4_custom_mode.h"
#include "commander_helper.h"
#include "state_machine_helper.h"
#include "calibration_routines.h"
#include "accelerometer_calibration.h"
#include "gyro_calibration.h"
#include "mag_calibration.h"
#include "baro_calibration.h"
#include "rc_calibration.h"
#include "airspeed_calibration.h"

/* oddly, ERROR is not defined for c++ */
#ifdef ERROR
# undef ERROR
#endif
static const int ERROR = -1;

extern struct system_load_s system_load;

/* Decouple update interval and hysteris counters, all depends on intervals */
#define COMMANDER_MONITORING_INTERVAL 50000
#define COMMANDER_MONITORING_LOOPSPERMSEC (1/(COMMANDER_MONITORING_INTERVAL/1000.0f))

#define MAVLINK_OPEN_INTERVAL 50000

#define STICK_ON_OFF_LIMIT 0.9f
#define STICK_ON_OFF_HYSTERESIS_TIME_MS 1000
#define STICK_ON_OFF_COUNTER_LIMIT (STICK_ON_OFF_HYSTERESIS_TIME_MS*COMMANDER_MONITORING_LOOPSPERMSEC)

#define POSITION_TIMEOUT		(600 * 1000)		/**< consider the local or global position estimate invalid after 600ms */
#define FAILSAFE_DEFAULT_TIMEOUT	(3 * 1000 * 1000)	/**< hysteresis time - the failsafe will trigger after 3 seconds in this state */
#define RC_TIMEOUT			500000
#define DL_TIMEOUT			5 * 1000* 1000
#define DIFFPRESS_TIMEOUT		2000000

#define PRINT_INTERVAL	5000000
#define PRINT_MODE_REJECT_INTERVAL	2000000

enum MAV_MODE_FLAG {
	MAV_MODE_FLAG_CUSTOM_MODE_ENABLED = 1, /* 0b00000001 Reserved for future use. | */
	MAV_MODE_FLAG_TEST_ENABLED = 2, /* 0b00000010 system has a test mode enabled. This flag is intended for temporary system tests and should not be used for stable implementations. | */
	MAV_MODE_FLAG_AUTO_ENABLED = 4, /* 0b00000100 autonomous mode enabled, system finds its own goal positions. Guided flag can be set or not, depends on the actual implementation. | */
	MAV_MODE_FLAG_GUIDED_ENABLED = 8, /* 0b00001000 guided mode enabled, system flies MISSIONs / mission items. | */
	MAV_MODE_FLAG_STABILIZE_ENABLED = 16, /* 0b00010000 system stabilizes electronically its attitude (and optionally position). It needs however further control inputs to move around. | */
	MAV_MODE_FLAG_HIL_ENABLED = 32, /* 0b00100000 hardware in the loop simulation. All motors / actuators are blocked, but internal software is full operational. | */
	MAV_MODE_FLAG_MANUAL_INPUT_ENABLED = 64, /* 0b01000000 remote control input is enabled. | */
	MAV_MODE_FLAG_SAFETY_ARMED = 128, /* 0b10000000 MAV safety set to armed. Motors are enabled / running / can start. Ready to fly. | */
	MAV_MODE_FLAG_ENUM_END = 129, /*  | */
};

/* Mavlink file descriptors */
static int mavlink_fd = 0;

/* flags */
static bool commander_initialized = false;
static volatile bool thread_should_exit = false;		/**< daemon exit flag */
static volatile bool thread_running = false;		/**< daemon status flag */
static int daemon_task;				/**< Handle of daemon task / thread */

static unsigned int leds_counter;
/* To remember when last notification was sent */
static uint64_t last_print_mode_reject_time = 0;
/* if connected via USB */
static bool on_usb_power = false;

static float takeoff_alt = 5.0f;
static int parachute_enabled = 0;
static float eph_epv_threshold = 5.0f;

static struct vehicle_status_s status;
static struct actuator_armed_s armed;
static struct safety_s safety;
static struct vehicle_control_mode_s control_mode;

/* tasks waiting for low prio thread */
typedef enum {
	LOW_PRIO_TASK_NONE = 0,
	LOW_PRIO_TASK_PARAM_SAVE,
	LOW_PRIO_TASK_PARAM_LOAD,
	LOW_PRIO_TASK_GYRO_CALIBRATION,
	LOW_PRIO_TASK_MAG_CALIBRATION,
	LOW_PRIO_TASK_ALTITUDE_CALIBRATION,
	LOW_PRIO_TASK_RC_CALIBRATION,
	LOW_PRIO_TASK_ACCEL_CALIBRATION,
	LOW_PRIO_TASK_AIRSPEED_CALIBRATION
} low_prio_task_t;

static low_prio_task_t low_prio_task = LOW_PRIO_TASK_NONE;

/**
 * The daemon app only briefly exists to start
 * the background job. The stack size assigned in the
 * Makefile does only apply to this management task.
 *
 * The actual stack size should be set in the call
 * to task_create().
 *
 * @ingroup apps
 */
extern "C" __EXPORT int commander_main(int argc, char *argv[]);

/**
 * Print the correct usage.
 */
void usage(const char *reason);

/**
 * React to commands that are sent e.g. from the mavlink module.
 */
bool handle_command(struct vehicle_status_s *status, const struct safety_s *safety, struct vehicle_command_s *cmd, struct actuator_armed_s *armed, struct home_position_s *home, struct vehicle_global_position_s *global_pos, orb_advert_t *home_pub);

/**
 * Mainloop of commander.
 */
int commander_thread_main(int argc, char *argv[]);

void control_status_leds(vehicle_status_s *status, const actuator_armed_s *actuator_armed, bool changed);

void check_valid(hrt_abstime timestamp, hrt_abstime timeout, bool valid_in, bool *valid_out, bool *changed);

void check_mode_switches(struct manual_control_setpoint_s *sp_man, struct vehicle_status_s *status);

transition_result_t set_main_state_rc(struct vehicle_status_s *status, struct manual_control_setpoint_s *sp_man);

void set_control_mode();

void print_reject_mode(struct vehicle_status_s *current_status, const char *msg);

void print_reject_arm(const char *msg);

void print_status();

transition_result_t check_navigation_state_machine(struct vehicle_status_s *status, struct vehicle_control_mode_s *control_mode, struct vehicle_local_position_s *local_pos);

transition_result_t arm_disarm(bool arm, const int mavlink_fd, const char *armedBy);

/**
 * Loop that runs at a lower rate and priority for calibration and parameter tasks.
 */
void *commander_low_prio_loop(void *arg);

void answer_command(struct vehicle_command_s &cmd, enum VEHICLE_CMD_RESULT result);


int commander_main(int argc, char *argv[])
{
	if (argc < 1) {
		usage("missing command");
	}

	if (!strcmp(argv[1], "start")) {

		if (thread_running) {
			warnx("commander already running");
			/* this is not an error */
			exit(0);
		}

		thread_should_exit = false;
		daemon_task = task_spawn_cmd("commander",
					     SCHED_DEFAULT,
					     SCHED_PRIORITY_MAX - 40,
					     2950,
					     commander_thread_main,
					     (argv) ? (const char **)&argv[2] : (const char **)NULL);

		while (!thread_running) {
			usleep(200);
		}

		exit(0);
	}

	if (!strcmp(argv[1], "stop")) {

		if (!thread_running) {
			errx(0, "commander already stopped");
		}

		thread_should_exit = true;

		while (thread_running) {
			usleep(200000);
			warnx(".");
		}

		warnx("terminated.");

		exit(0);
	}

	if (!strcmp(argv[1], "status")) {
		if (thread_running) {
			warnx("\tcommander is running");
			print_status();

		} else {
			warnx("\tcommander not started");
		}

		exit(0);
	}

	if (!strcmp(argv[1], "arm")) {
		arm_disarm(true, mavlink_fd, "command line");
		exit(0);
	}

	if (!strcmp(argv[1], "2")) {
		arm_disarm(false, mavlink_fd, "command line");
		exit(0);
	}

	usage("unrecognized command");
	exit(1);
}

void usage(const char *reason)
{
	if (reason) {
		fprintf(stderr, "%s\n", reason);
	}

	fprintf(stderr, "usage: daemon {start|stop|status} [-p <additional params>]\n\n");
	exit(1);
}

void print_status()
{
	warnx("usb powered: %s", (on_usb_power) ? "yes" : "no");

	/* read all relevant states */
	int state_sub = orb_subscribe(ORB_ID(vehicle_status));
	struct vehicle_status_s state;
	orb_copy(ORB_ID(vehicle_status), state_sub, &state);

	const char *armed_str;

	switch (state.arming_state) {
	case ARMING_STATE_INIT:
		armed_str = "INIT";
		break;

	case ARMING_STATE_STANDBY:
		armed_str = "STANDBY";
		break;

	case ARMING_STATE_ARMED:
		armed_str = "ARMED";
		break;

	case ARMING_STATE_ARMED_ERROR:
		armed_str = "ARMED_ERROR";
		break;

	case ARMING_STATE_STANDBY_ERROR:
		armed_str = "STANDBY_ERROR";
		break;

	case ARMING_STATE_REBOOT:
		armed_str = "REBOOT";
		break;

	case ARMING_STATE_IN_AIR_RESTORE:
		armed_str = "IN_AIR_RESTORE";
		break;

	default:
		armed_str = "ERR: UNKNOWN STATE";
		break;
	}

	close(state_sub);


	warnx("arming: %s", armed_str);
}

static orb_advert_t status_pub;

transition_result_t arm_disarm(bool arm, const int mavlink_fd, const char *armedBy)
{
	transition_result_t arming_res = TRANSITION_NOT_CHANGED;

	// Transition the armed state. By passing mavlink_fd to arming_state_transition it will
	// output appropriate error messages if the state cannot transition.
	arming_res = arming_state_transition(&status, &safety, arm ? ARMING_STATE_ARMED : ARMING_STATE_STANDBY, &armed, mavlink_fd);

	if (arming_res == TRANSITION_CHANGED && mavlink_fd) {
		mavlink_log_info(mavlink_fd, "[cmd] %s by %s", arm ? "ARMED" : "DISARMED", armedBy);

	} else if (arming_res == TRANSITION_DENIED) {
		tune_negative(true);
	}

	return arming_res;
}

bool handle_command(struct vehicle_status_s *status, const struct safety_s *safety, struct vehicle_command_s *cmd, struct actuator_armed_s *armed, struct home_position_s *home, struct vehicle_global_position_s *global_pos, orb_advert_t *home_pub)
{
	/* only handle commands that are meant to be handled by this system and component */
	if (cmd->target_system != status->system_id || ((cmd->target_component != status->component_id) && (cmd->target_component != 0))) { // component_id 0: valid for all components
		return false;
	}

	/* result of the command */
	enum VEHICLE_CMD_RESULT cmd_result = VEHICLE_CMD_RESULT_UNSUPPORTED;

	/* request to set different system mode */
	switch (cmd->command) {
	case VEHICLE_CMD_DO_SET_MODE: {
			uint8_t base_mode = (uint8_t)cmd->param1;
			uint8_t custom_main_mode = (uint8_t)cmd->param2;

			transition_result_t arming_ret = TRANSITION_NOT_CHANGED;

			transition_result_t main_ret = TRANSITION_NOT_CHANGED;

			/* set HIL state */
			hil_state_t new_hil_state = (base_mode & MAV_MODE_FLAG_HIL_ENABLED) ? HIL_STATE_ON : HIL_STATE_OFF;
			transition_result_t hil_ret = hil_state_transition(new_hil_state, status_pub, status, mavlink_fd);

			// Transition the arming state
			arming_ret = arm_disarm(base_mode & MAV_MODE_FLAG_SAFETY_ARMED, mavlink_fd, "set mode command");

			if (base_mode & MAV_MODE_FLAG_CUSTOM_MODE_ENABLED) {
				/* use autopilot-specific mode */
				if (custom_main_mode == PX4_CUSTOM_MAIN_MODE_MANUAL) {
					/* MANUAL */
					main_ret = main_state_transition(status, MAIN_STATE_MANUAL);

				} else if (custom_main_mode == PX4_CUSTOM_MAIN_MODE_ALTCTL) {
					/* ALTCTL */
					main_ret = main_state_transition(status, MAIN_STATE_ALTCTL);

				} else if (custom_main_mode == PX4_CUSTOM_MAIN_MODE_POSCTL) {
					/* POSCTL */
					main_ret = main_state_transition(status, MAIN_STATE_POSCTL);

				} else if (custom_main_mode == PX4_CUSTOM_MAIN_MODE_AUTO) {
					/* AUTO */
					main_ret = main_state_transition(status, MAIN_STATE_AUTO_MISSION);

				} else if (custom_main_mode == PX4_CUSTOM_MAIN_MODE_ACRO) {
					/* ACRO */
					main_ret = main_state_transition(status, MAIN_STATE_ACRO);
				}

			} else {
				/* use base mode */
				if (base_mode & MAV_MODE_FLAG_AUTO_ENABLED) {
					/* AUTO */
					main_ret = main_state_transition(status, MAIN_STATE_AUTO_MISSION);

				} else if (base_mode & MAV_MODE_FLAG_MANUAL_INPUT_ENABLED) {
					if (base_mode & MAV_MODE_FLAG_GUIDED_ENABLED) {
						/* POSCTL */
						main_ret = main_state_transition(status, MAIN_STATE_POSCTL);

					} else if (base_mode & MAV_MODE_FLAG_STABILIZE_ENABLED) {
						/* MANUAL */
						main_ret = main_state_transition(status, MAIN_STATE_MANUAL);
					}
				}
			}

			if (hil_ret != TRANSITION_DENIED && arming_ret != TRANSITION_DENIED && main_ret != TRANSITION_DENIED) {
				cmd_result = VEHICLE_CMD_RESULT_ACCEPTED;

			} else {
				cmd_result = VEHICLE_CMD_RESULT_TEMPORARILY_REJECTED;
			}
		}
		break;

	case VEHICLE_CMD_COMPONENT_ARM_DISARM: {
			// Follow exactly what the mavlink spec says for values: 0.0f for disarm, 1.0f for arm.
			// We use an float epsilon delta to test float equality.
			if (cmd->param1 != 0.0f && (fabsf(cmd->param1 - 1.0f) > 2.0f * FLT_EPSILON)) {
				mavlink_log_info(mavlink_fd, "Unsupported ARM_DISARM parameter: %.6f", cmd->param1);

			} else {

				// Flick to inair restore first if this comes from an onboard system
				if (cmd->source_system == status->system_id && cmd->source_component == status->component_id) {
					status->arming_state = ARMING_STATE_IN_AIR_RESTORE;
				}

				transition_result_t arming_res = arm_disarm(cmd->param1 != 0.0f, mavlink_fd, "arm/disarm component command");

				if (arming_res == TRANSITION_DENIED) {
					mavlink_log_critical(mavlink_fd, "#audio: REJECTING component arm cmd");
					cmd_result = VEHICLE_CMD_RESULT_TEMPORARILY_REJECTED;

				} else {
					cmd_result = VEHICLE_CMD_RESULT_ACCEPTED;
				}
			}
		}
		break;

	case VEHICLE_CMD_OVERRIDE_GOTO: {
			// TODO listen vehicle_command topic directly from navigator (?)
			unsigned int mav_goto = cmd->param1;

			if (mav_goto == 0) {	// MAV_GOTO_DO_HOLD
				status->nav_state = NAVIGATION_STATE_AUTO_LOITER;
				mavlink_log_critical(mavlink_fd, "#audio: pause mission cmd");
				cmd_result = VEHICLE_CMD_RESULT_ACCEPTED;

			} else if (mav_goto == 1) {	// MAV_GOTO_DO_CONTINUE
				status->nav_state = NAVIGATION_STATE_AUTO_MISSION;
				mavlink_log_critical(mavlink_fd, "#audio: continue mission cmd");
				cmd_result = VEHICLE_CMD_RESULT_ACCEPTED;

			} else {
				mavlink_log_info(mavlink_fd, "Unsupported OVERRIDE_GOTO: %f %f %f %f %f %f %f %f", cmd->param1, cmd->param2, cmd->param3, cmd->param4, cmd->param5, cmd->param6, cmd->param7);
			}
		}
		break;

#if 0
	/* Flight termination */
	case VEHICLE_CMD_DO_SET_SERVO: { //xxx: needs its own mavlink command

			//XXX: to enable the parachute, a param needs to be set
			//xxx: for safety only for now, param3 is unused by VEHICLE_CMD_DO_SET_SERVO
			if (armed->armed && cmd->param3 > 0.5 && parachute_enabled) {
				transition_result_t failsafe_res = failsafe_state_transition(status, FAILSAFE_STATE_TERMINATION);
				cmd_result = VEHICLE_CMD_RESULT_ACCEPTED;

			} else {
				/* reject parachute depoyment not armed */
				cmd_result = VEHICLE_CMD_RESULT_TEMPORARILY_REJECTED;
			}

		}
		break;
#endif

	case VEHICLE_CMD_DO_SET_HOME: {
			bool use_current = cmd->param1 > 0.5f;

			if (use_current) {
				/* use current position */
				if (status->condition_global_position_valid) {
					home->lat = global_pos->lat;
					home->lon = global_pos->lon;
					home->alt = global_pos->alt;

					home->timestamp = hrt_absolute_time();

					cmd_result = VEHICLE_CMD_RESULT_ACCEPTED;

				} else {
					cmd_result = VEHICLE_CMD_RESULT_TEMPORARILY_REJECTED;
				}

			} else {
				/* use specified position */
				home->lat = cmd->param5;
				home->lon = cmd->param6;
				home->alt = cmd->param7;

				home->timestamp = hrt_absolute_time();

				cmd_result = VEHICLE_CMD_RESULT_ACCEPTED;
			}

			if (cmd_result == VEHICLE_CMD_RESULT_ACCEPTED) {
				warnx("home: lat = %.7f, lon = %.7f, alt = %.2f ", home->lat, home->lon, (double)home->alt);
				mavlink_log_info(mavlink_fd, "[cmd] home: %.7f, %.7f, %.2f", home->lat, home->lon, (double)home->alt);

				/* announce new home position */
				if (*home_pub > 0) {
					orb_publish(ORB_ID(home_position), *home_pub, home);

				} else {
					*home_pub = orb_advertise(ORB_ID(home_position), home);
				}

				/* mark home position as set */
				status->condition_home_position_valid = true;
			}
		}
		break;

	case VEHICLE_CMD_PREFLIGHT_REBOOT_SHUTDOWN:
	case VEHICLE_CMD_PREFLIGHT_CALIBRATION:
	case VEHICLE_CMD_PREFLIGHT_SET_SENSOR_OFFSETS:
	case VEHICLE_CMD_PREFLIGHT_STORAGE:
		/* ignore commands that handled in low prio loop */
		break;

	default:
		/* Warn about unsupported commands, this makes sense because only commands
		 * to this component ID (or all) are passed by mavlink. */
		answer_command(*cmd, VEHICLE_CMD_RESULT_UNSUPPORTED);
		break;
	}

	if (cmd_result != VEHICLE_CMD_RESULT_UNSUPPORTED) {
		/* already warned about unsupported commands in "default" case */
		answer_command(*cmd, cmd_result);
	}

	/* send any requested ACKs */
	if (cmd->confirmation > 0 && cmd_result != VEHICLE_CMD_RESULT_UNSUPPORTED) {
		/* send acknowledge command */
		// XXX TODO
	}

}

int commander_thread_main(int argc, char *argv[])
{
	/* not yet initialized */
	commander_initialized = false;

	bool arm_tune_played = false;
	bool was_armed = false;

	/* set parameters */
	param_t _param_sys_type = param_find("MAV_TYPE");
	param_t _param_system_id = param_find("MAV_SYS_ID");
	param_t _param_component_id = param_find("MAV_COMP_ID");
	param_t _param_takeoff_alt = param_find("NAV_TAKEOFF_ALT");
	param_t _param_enable_parachute = param_find("NAV_PARACHUTE_EN");
	param_t _param_enable_datalink_loss = param_find("COM_DL_LOSS_EN");

	/* welcome user */
	warnx("starting");

	char *main_states_str[MAIN_STATE_MAX];
	main_states_str[MAIN_STATE_MANUAL]			= "MANUAL";
	main_states_str[MAIN_STATE_ALTCTL]			= "ALTCTL";
	main_states_str[MAIN_STATE_POSCTL]			= "POSCTL";
	main_states_str[MAIN_STATE_AUTO_MISSION]		= "AUTO_MISSION";
	main_states_str[MAIN_STATE_AUTO_LOITER]			= "AUTO_LOITER";
	main_states_str[MAIN_STATE_AUTO_RTL]			= "AUTO_RTL";
	main_states_str[MAIN_STATE_ACRO]			= "ACRO";

	char *arming_states_str[ARMING_STATE_MAX];
	arming_states_str[ARMING_STATE_INIT]			= "INIT";
	arming_states_str[ARMING_STATE_STANDBY]			= "STANDBY";
	arming_states_str[ARMING_STATE_ARMED]			= "ARMED";
	arming_states_str[ARMING_STATE_ARMED_ERROR]		= "ARMED_ERROR";
	arming_states_str[ARMING_STATE_STANDBY_ERROR]		= "STANDBY_ERROR";
	arming_states_str[ARMING_STATE_REBOOT]			= "REBOOT";
	arming_states_str[ARMING_STATE_IN_AIR_RESTORE]		= "IN_AIR_RESTORE";

	char *nav_states_str[NAVIGATION_STATE_MAX];
	nav_states_str[NAVIGATION_STATE_MANUAL]			= "MANUAL";
	nav_states_str[NAVIGATION_STATE_ALTCTL]			= "ALTCTL";
	nav_states_str[NAVIGATION_STATE_POSCTL]			= "POSCTL";
	nav_states_str[NAVIGATION_STATE_AUTO_MISSION]		= "AUTO_MISSION";
	nav_states_str[NAVIGATION_STATE_AUTO_LOITER]		= "AUTO_LOITER";
	nav_states_str[NAVIGATION_STATE_AUTO_RTL]		= "AUTO_RTL";
	nav_states_str[NAVIGATION_STATE_AUTO_RTGS]		= "AUTO_RTGS";
	nav_states_str[NAVIGATION_STATE_ACRO]			= "ACRO";
	nav_states_str[NAVIGATION_STATE_LAND]			= "LAND";
	nav_states_str[NAVIGATION_STATE_DESCEND]		= "DESCEND";
	nav_states_str[NAVIGATION_STATE_TERMINATION]		= "TERMINATION";

	/* pthread for slow low prio thread */
	pthread_t commander_low_prio_thread;

	/* initialize */
	if (led_init() != 0) {
		warnx("ERROR: Failed to initialize leds");
	}

	if (buzzer_init() != OK) {
		warnx("ERROR: Failed to initialize buzzer");
	}

	mavlink_fd = open(MAVLINK_LOG_DEVICE, 0);

	/* vehicle status topic */
	memset(&status, 0, sizeof(status));
	status.condition_landed = true;	// initialize to safe value
	// We want to accept RC inputs as default
	status.rc_input_blocked = false;
	status.main_state = MAIN_STATE_MANUAL;
	status.nav_state = NAVIGATION_STATE_MANUAL;
	status.arming_state = ARMING_STATE_INIT;
	status.hil_state = HIL_STATE_OFF;
	status.failsafe = false;

	/* neither manual nor offboard control commands have been received */
	status.offboard_control_signal_found_once = false;
	status.rc_signal_found_once = false;

	/* mark all signals lost as long as they haven't been found */
	status.rc_signal_lost = true;
	status.offboard_control_signal_lost = true;
	status.data_link_lost = true;

	/* set battery warning flag */
	status.battery_warning = VEHICLE_BATTERY_WARNING_NONE;
	status.condition_battery_voltage_valid = false;

	// XXX for now just set sensors as initialized
	status.condition_system_sensors_initialized = true;

	status.counter++;
	status.timestamp = hrt_absolute_time();

	/* publish initial state */
	status_pub = orb_advertise(ORB_ID(vehicle_status), &status);
	if (status_pub < 0) {
		warnx("ERROR: orb_advertise for topic vehicle_status failed (uorb app running?).\n");
		warnx("exiting.");
		exit(ERROR);
	}

	/* armed topic */
	orb_advert_t armed_pub;
	/* Initialize armed with all false */
	memset(&armed, 0, sizeof(armed));

	/* vehicle control mode topic */
	memset(&control_mode, 0, sizeof(control_mode));
	orb_advert_t control_mode_pub = orb_advertise(ORB_ID(vehicle_control_mode), &control_mode);

	armed_pub = orb_advertise(ORB_ID(actuator_armed), &armed);

	/* home position */
	orb_advert_t home_pub = -1;
	struct home_position_s home;
	memset(&home, 0, sizeof(home));

	/* init mission state, do it here to allow navigator to use stored mission even if mavlink failed to start */
	orb_advert_t mission_pub = -1;
	mission_s mission;
	if (dm_read(DM_KEY_MISSION_STATE, 0, &mission, sizeof(mission_s)) == sizeof(mission_s)) {
		if (mission.dataman_id >= 0 && mission.dataman_id <= 1) {
			warnx("loaded mission state: dataman_id=%d, count=%u, current=%d", mission.dataman_id, mission.count, mission.current_seq);
			mavlink_log_info(mavlink_fd, "[cmd] dataman_id=%d, count=%u, current=%d",
												mission.dataman_id, mission.count, mission.current_seq);
		} else {
			warnx("reading mission state failed");
			mavlink_log_info(mavlink_fd, "[cmd] reading mission state failed");

			/* initialize mission state in dataman */
			mission.dataman_id = 0;
			mission.count = 0;
			mission.current_seq = 0;
			dm_write(DM_KEY_MISSION_STATE, 0, DM_PERSIST_POWER_ON_RESET, &mission, sizeof(mission_s));
		}

		mission_pub = orb_advertise(ORB_ID(offboard_mission), &mission);
		orb_publish(ORB_ID(offboard_mission), mission_pub, &mission);
	}

	mavlink_log_info(mavlink_fd, "[cmd] started");

	int ret;

	pthread_attr_t commander_low_prio_attr;
	pthread_attr_init(&commander_low_prio_attr);
	pthread_attr_setstacksize(&commander_low_prio_attr, 2900);

	struct sched_param param;
	(void)pthread_attr_getschedparam(&commander_low_prio_attr, &param);

	/* low priority */
	param.sched_priority = SCHED_PRIORITY_DEFAULT - 50;
	(void)pthread_attr_setschedparam(&commander_low_prio_attr, &param);
	pthread_create(&commander_low_prio_thread, &commander_low_prio_attr, commander_low_prio_loop, NULL);
	pthread_attr_destroy(&commander_low_prio_attr);

	/* Start monitoring loop */
	unsigned counter = 0;
	unsigned stick_off_counter = 0;
	unsigned stick_on_counter = 0;

	bool low_battery_voltage_actions_done = false;
	bool critical_battery_voltage_actions_done = false;

	hrt_abstime last_idle_time = 0;
	hrt_abstime start_time = 0;
	hrt_abstime last_auto_state_valid = 0;

	bool status_changed = true;
	bool param_init_forced = true;

	bool updated = false;

	bool rc_calibration_ok = (OK == rc_calibration_check(mavlink_fd));

	/* Subscribe to safety topic */
	int safety_sub = orb_subscribe(ORB_ID(safety));
	memset(&safety, 0, sizeof(safety));
	safety.safety_switch_available = false;
	safety.safety_off = false;

	/* Subscribe to mission result topic */
	int mission_result_sub = orb_subscribe(ORB_ID(mission_result));
	struct mission_result_s mission_result;
	memset(&mission_result, 0, sizeof(mission_result));

	/* Subscribe to manual control data */
	int sp_man_sub = orb_subscribe(ORB_ID(manual_control_setpoint));
	struct manual_control_setpoint_s sp_man;
	memset(&sp_man, 0, sizeof(sp_man));

	/* Subscribe to offboard control data */
	int sp_offboard_sub = orb_subscribe(ORB_ID(offboard_control_setpoint));
	struct offboard_control_setpoint_s sp_offboard;
	memset(&sp_offboard, 0, sizeof(sp_offboard));

	/* Subscribe to telemetry status */
	int telemetry_sub = orb_subscribe(ORB_ID(telemetry_status));
	struct telemetry_status_s telemetry;
	memset(&telemetry, 0, sizeof(telemetry));

	/* Subscribe to global position */
	int global_position_sub = orb_subscribe(ORB_ID(vehicle_global_position));
	struct vehicle_global_position_s global_position;
	memset(&global_position, 0, sizeof(global_position));
	/* Init EPH and EPV */
	global_position.eph = 1000.0f;
	global_position.epv = 1000.0f;

	/* Subscribe to local position data */
	int local_position_sub = orb_subscribe(ORB_ID(vehicle_local_position));
	struct vehicle_local_position_s local_position;
	memset(&local_position, 0, sizeof(local_position));

	/*
	 * The home position is set based on GPS only, to prevent a dependency between
	 * position estimator and commander. RAW GPS is more than good enough for a
	 * non-flying vehicle.
	 */

	/* Subscribe to GPS topic */
	int gps_sub = orb_subscribe(ORB_ID(vehicle_gps_position));
	struct vehicle_gps_position_s gps_position;
	memset(&gps_position, 0, sizeof(gps_position));

	/* Subscribe to sensor topic */
	int sensor_sub = orb_subscribe(ORB_ID(sensor_combined));
	struct sensor_combined_s sensors;
	memset(&sensors, 0, sizeof(sensors));

	/* Subscribe to differential pressure topic */
	int diff_pres_sub = orb_subscribe(ORB_ID(differential_pressure));
	struct differential_pressure_s diff_pres;
	memset(&diff_pres, 0, sizeof(diff_pres));

	/* Subscribe to command topic */
	int cmd_sub = orb_subscribe(ORB_ID(vehicle_command));
	struct vehicle_command_s cmd;
	memset(&cmd, 0, sizeof(cmd));

	/* Subscribe to parameters changed topic */
	int param_changed_sub = orb_subscribe(ORB_ID(parameter_update));
	struct parameter_update_s param_changed;
	memset(&param_changed, 0, sizeof(param_changed));

	/* Subscribe to battery topic */
	int battery_sub = orb_subscribe(ORB_ID(battery_status));
	struct battery_status_s battery;
	memset(&battery, 0, sizeof(battery));

	/* Subscribe to subsystem info topic */
	int subsys_sub = orb_subscribe(ORB_ID(subsystem_info));
	struct subsystem_info_s info;
	memset(&info, 0, sizeof(info));

	/* Subscribe to position setpoint triplet */
	int pos_sp_triplet_sub = orb_subscribe(ORB_ID(position_setpoint_triplet));
	struct position_setpoint_triplet_s pos_sp_triplet;
	memset(&pos_sp_triplet, 0, sizeof(pos_sp_triplet));

	control_status_leds(&status, &armed, true);

	/* now initialized */
	commander_initialized = true;
	thread_running = true;

	start_time = hrt_absolute_time();

	transition_result_t arming_ret;

	int32_t datalink_loss_enabled = false;

	/* check which state machines for changes, clear "changed" flag */
	bool arming_state_changed = false;
	bool main_state_changed = false;
	bool failsafe_old = false;

	while (!thread_should_exit) {

		if (mavlink_fd < 0 && counter % (1000000 / MAVLINK_OPEN_INTERVAL) == 0) {
			/* try to open the mavlink log device every once in a while */
			mavlink_fd = open(MAVLINK_LOG_DEVICE, 0);
		}

		arming_ret = TRANSITION_NOT_CHANGED;


		/* update parameters */
		orb_check(param_changed_sub, &updated);

		if (updated || param_init_forced) {
			param_init_forced = false;
			/* parameters changed */
			orb_copy(ORB_ID(parameter_update), param_changed_sub, &param_changed);

			/* update parameters */
			if (!armed.armed) {
				if (param_get(_param_sys_type, &(status.system_type)) != OK) {
					warnx("failed getting new system type");
				}

				/* disable manual override for all systems that rely on electronic stabilization */
				if (status.system_type == VEHICLE_TYPE_COAXIAL ||
				    status.system_type == VEHICLE_TYPE_HELICOPTER ||
				    status.system_type == VEHICLE_TYPE_TRICOPTER ||
				    status.system_type == VEHICLE_TYPE_QUADROTOR ||
				    status.system_type == VEHICLE_TYPE_HEXAROTOR ||
				    status.system_type == VEHICLE_TYPE_OCTOROTOR) {
					status.is_rotary_wing = true;

				} else {
					status.is_rotary_wing = false;
				}

				/* check and update system / component ID */
				param_get(_param_system_id, &(status.system_id));
				param_get(_param_component_id, &(status.component_id));
				status_changed = true;

				/* re-check RC calibration */
				rc_calibration_ok = (OK == rc_calibration_check(mavlink_fd));
			}

			/* navigation parameters */
			param_get(_param_takeoff_alt, &takeoff_alt);
			param_get(_param_enable_parachute, &parachute_enabled);
			param_get(_param_enable_datalink_loss, &datalink_loss_enabled);
		}

		orb_check(sp_man_sub, &updated);

		if (updated) {
			orb_copy(ORB_ID(manual_control_setpoint), sp_man_sub, &sp_man);
		}

		orb_check(sp_offboard_sub, &updated);

		if (updated) {
			orb_copy(ORB_ID(offboard_control_setpoint), sp_offboard_sub, &sp_offboard);
		}

		orb_check(telemetry_sub, &updated);

		if (updated) {
			orb_copy(ORB_ID(telemetry_status), telemetry_sub, &telemetry);
		}

		orb_check(sensor_sub, &updated);

		if (updated) {
			orb_copy(ORB_ID(sensor_combined), sensor_sub, &sensors);
		}

		orb_check(diff_pres_sub, &updated);

		if (updated) {
			orb_copy(ORB_ID(differential_pressure), diff_pres_sub, &diff_pres);
		}

		check_valid(diff_pres.timestamp, DIFFPRESS_TIMEOUT, true, &(status.condition_airspeed_valid), &status_changed);

		/* update safety topic */
		orb_check(safety_sub, &updated);

		if (updated) {
			orb_copy(ORB_ID(safety), safety_sub, &safety);

			/* disarm if safety is now on and still armed */
			if (status.hil_state == HIL_STATE_OFF && safety.safety_switch_available && !safety.safety_off && armed.armed) {
				arming_state_t new_arming_state = (status.arming_state == ARMING_STATE_ARMED ? ARMING_STATE_STANDBY : ARMING_STATE_STANDBY_ERROR);

				if (TRANSITION_CHANGED == arming_state_transition(&status, &safety, new_arming_state, &armed)) {
					mavlink_log_info(mavlink_fd, "[cmd] DISARMED by safety switch");
					arming_state_changed = true;
				}
			}
		}

		/* update global position estimate */
		orb_check(global_position_sub, &updated);

		if (updated) {
			/* position changed */
			orb_copy(ORB_ID(vehicle_global_position), global_position_sub, &global_position);
		}

		/* update local position estimate */
		orb_check(local_position_sub, &updated);

		if (updated) {
			/* position changed */
			orb_copy(ORB_ID(vehicle_local_position), local_position_sub, &local_position);
		}

		/* update condition_global_position_valid */
		/* hysteresis for EPH/EPV */
		bool eph_epv_good;

		if (status.condition_global_position_valid) {
			if (global_position.eph > eph_epv_threshold * 2.0f || global_position.epv > eph_epv_threshold * 2.0f) {
				eph_epv_good = false;

			} else {
				eph_epv_good = true;
			}

		} else {
			if (global_position.eph < eph_epv_threshold && global_position.epv < eph_epv_threshold) {
				eph_epv_good = true;

			} else {
				eph_epv_good = false;
			}
		}

		check_valid(global_position.timestamp, POSITION_TIMEOUT, eph_epv_good, &(status.condition_global_position_valid), &status_changed);

		/* check if GPS fix is ok */

		/* update home position */
		if (!status.condition_home_position_valid && status.condition_global_position_valid && !armed.armed &&
		    (global_position.eph < eph_epv_threshold) && (global_position.epv < eph_epv_threshold)) {

			home.lat = global_position.lat;
			home.lon = global_position.lon;
			home.alt = global_position.alt;

			home.x = local_position.x;
			home.y = local_position.y;
			home.z = local_position.z;

			warnx("home: lat = %.7f, lon = %.7f, alt = %.2f ", home.lat, home.lon, (double)home.alt);
			mavlink_log_info(mavlink_fd, "[cmd] home: %.7f, %.7f, %.2f", home.lat, home.lon, (double)home.alt);

			/* announce new home position */
			if (home_pub > 0) {
				orb_publish(ORB_ID(home_position), home_pub, &home);

			} else {
				home_pub = orb_advertise(ORB_ID(home_position), &home);
			}

			/* mark home position as set */
			status.condition_home_position_valid = true;
			tune_positive(true);
		}

		/* update condition_local_position_valid and condition_local_altitude_valid */
		/* hysteresis for EPH */
		bool local_eph_good;

		if (status.condition_global_position_valid) {
			if (local_position.eph > eph_epv_threshold * 2.0f) {
				local_eph_good = false;

			} else {
				local_eph_good = true;
			}

		} else {
			if (local_position.eph < eph_epv_threshold) {
				local_eph_good = true;

			} else {
				local_eph_good = false;
			}
		}
		check_valid(local_position.timestamp, POSITION_TIMEOUT, local_position.xy_valid && local_eph_good, &(status.condition_local_position_valid), &status_changed);
		check_valid(local_position.timestamp, POSITION_TIMEOUT, local_position.z_valid, &(status.condition_local_altitude_valid), &status_changed);

		if (status.condition_local_altitude_valid) {
			if (status.condition_landed != local_position.landed) {
				status.condition_landed = local_position.landed;
				status_changed = true;

				if (status.condition_landed) {
					mavlink_log_critical(mavlink_fd, "#audio: LANDED");

				} else {
					mavlink_log_critical(mavlink_fd, "#audio: IN AIR");
				}
			}
		}

		/* update battery status */
		orb_check(battery_sub, &updated);

		if (updated) {
			orb_copy(ORB_ID(battery_status), battery_sub, &battery);

			/* only consider battery voltage if system has been running 2s and battery voltage is valid */
			if (hrt_absolute_time() > start_time + 2000000 && battery.voltage_filtered_v > 0.0f) {
				status.battery_voltage = battery.voltage_filtered_v;
				status.battery_current = battery.current_a;
				status.condition_battery_voltage_valid = true;
				status.battery_remaining = battery_remaining_estimate_voltage(battery.voltage_filtered_v, battery.discharged_mah);
			}
		}

		/* update subsystem */
		orb_check(subsys_sub, &updated);

		if (updated) {
			orb_copy(ORB_ID(subsystem_info), subsys_sub, &info);

			warnx("subsystem changed: %d\n", (int)info.subsystem_type);

			/* mark / unmark as present */
			if (info.present) {
				status.onboard_control_sensors_present |= info.subsystem_type;

			} else {
				status.onboard_control_sensors_present &= ~info.subsystem_type;
			}

			/* mark / unmark as enabled */
			if (info.enabled) {
				status.onboard_control_sensors_enabled |= info.subsystem_type;

			} else {
				status.onboard_control_sensors_enabled &= ~info.subsystem_type;
			}

			/* mark / unmark as ok */
			if (info.ok) {
				status.onboard_control_sensors_health |= info.subsystem_type;

			} else {
				status.onboard_control_sensors_health &= ~info.subsystem_type;
			}

			status_changed = true;
		}

		/* update position setpoint triplet */
		orb_check(pos_sp_triplet_sub, &updated);

		if (updated) {
			orb_copy(ORB_ID(position_setpoint_triplet), pos_sp_triplet_sub, &pos_sp_triplet);
		}

		if (counter % (1000000 / COMMANDER_MONITORING_INTERVAL) == 0) {
			/* compute system load */
			uint64_t interval_runtime = system_load.tasks[0].total_runtime - last_idle_time;

			if (last_idle_time > 0) {
				status.load = 1.0f - ((float)interval_runtime / 1e6f);        //system load is time spent in non-idle
			}

			last_idle_time = system_load.tasks[0].total_runtime;

			/* check if board is connected via USB */
			//struct stat statbuf;
			//on_usb_power = (stat("/dev/ttyACM0", &statbuf) == 0);
		}

		/* if battery voltage is getting lower, warn using buzzer, etc. */
		if (status.condition_battery_voltage_valid && status.battery_remaining < 0.25f && !low_battery_voltage_actions_done) {
			low_battery_voltage_actions_done = true;
			mavlink_log_critical(mavlink_fd, "#audio: WARNING: LOW BATTERY");
			status.battery_warning = VEHICLE_BATTERY_WARNING_LOW;
			status_changed = true;

		} else if (status.condition_battery_voltage_valid && status.battery_remaining < 0.1f && !critical_battery_voltage_actions_done && low_battery_voltage_actions_done) {
			/* critical battery voltage, this is rather an emergency, change state machine */
			critical_battery_voltage_actions_done = true;
			mavlink_log_critical(mavlink_fd, "#audio: EMERGENCY: CRITICAL BATTERY");
			status.battery_warning = VEHICLE_BATTERY_WARNING_CRITICAL;

			if (armed.armed) {
				arming_ret = arming_state_transition(&status, &safety, ARMING_STATE_ARMED_ERROR, &armed);

				if (arming_ret == TRANSITION_CHANGED) {
					warnx("changed 1");
					arming_state_changed = true;
				}

			} else {
				arming_ret = arming_state_transition(&status, &safety, ARMING_STATE_STANDBY_ERROR, &armed);

				if (arming_ret == TRANSITION_CHANGED) {
					warnx("changed 2");
					arming_state_changed = true;
				}
			}
			status_changed = true;
		}

		/* End battery voltage check */

		/* If in INIT state, try to proceed to STANDBY state */
		if (status.arming_state == ARMING_STATE_INIT && low_prio_task == LOW_PRIO_TASK_NONE) {
			/* TODO: check for sensors */
			arming_ret = arming_state_transition(&status, &safety, ARMING_STATE_STANDBY, &armed);

			if (arming_ret == TRANSITION_CHANGED) {
				arming_state_changed = true;
			}

		} else {
			/* TODO: Add emergency stuff if sensors are lost */
		}


		/*
		 * Check for valid position information.
		 *
		 * If the system has a valid position source from an onboard
		 * position estimator, it is safe to operate it autonomously.
		 * The flag_vector_flight_mode_ok flag indicates that a minimum
		 * set of position measurements is available.
		 */

		orb_check(gps_sub, &updated);

		if (updated) {
			orb_copy(ORB_ID(vehicle_gps_position), gps_sub, &gps_position);
		}

		orb_check(mission_result_sub, &updated);

		if (updated) {
			orb_copy(ORB_ID(mission_result), mission_result_sub, &mission_result);
		}

		/* RC input check */
		if (!status.rc_input_blocked && sp_man.timestamp != 0 && hrt_absolute_time() < sp_man.timestamp + RC_TIMEOUT) {
			/* handle the case where RC signal was regained */
			if (!status.rc_signal_found_once) {
				status.rc_signal_found_once = true;
				mavlink_log_critical(mavlink_fd, "#audio: detected RC signal first time");
				status_changed = true;

			} else {
				if (status.rc_signal_lost) {
					mavlink_log_critical(mavlink_fd, "#audio: RC signal regained");
					status_changed = true;
				}
			}

			status.rc_signal_lost = false;

			/* check if left stick is in lower left position and we are in MANUAL or AUTO_READY mode or (ASSIST mode and landed) -> disarm
			 * do it only for rotary wings */
			if (status.is_rotary_wing &&
			    (status.arming_state == ARMING_STATE_ARMED || status.arming_state == ARMING_STATE_ARMED_ERROR) &&
			    (status.main_state == MAIN_STATE_MANUAL || status.main_state == MAIN_STATE_ACRO || status.condition_landed) &&
			    sp_man.r < -STICK_ON_OFF_LIMIT && sp_man.z < 0.1f) {

				if (stick_off_counter > STICK_ON_OFF_COUNTER_LIMIT) {
					/* disarm to STANDBY if ARMED or to STANDBY_ERROR if ARMED_ERROR */
					arming_state_t new_arming_state = (status.arming_state == ARMING_STATE_ARMED ? ARMING_STATE_STANDBY : ARMING_STATE_STANDBY_ERROR);
					arming_ret = arming_state_transition(&status, &safety, new_arming_state, &armed);
					if (arming_ret == TRANSITION_CHANGED) {
						arming_state_changed = true;
					}
					stick_off_counter = 0;

				} else {
					stick_off_counter++;
				}

			} else {
				stick_off_counter = 0;
			}

			/* check if left stick is in lower right position and we're in MANUAL mode -> arm */
			if (status.arming_state == ARMING_STATE_STANDBY &&
			    sp_man.r > STICK_ON_OFF_LIMIT && sp_man.z < 0.1f) {
				if (stick_on_counter > STICK_ON_OFF_COUNTER_LIMIT) {
					if (safety.safety_switch_available && !safety.safety_off && status.hil_state == HIL_STATE_OFF) {
						print_reject_arm("#audio: NOT ARMING: Press safety switch first.");

					} else if (status.main_state != MAIN_STATE_MANUAL) {
						print_reject_arm("#audio: NOT ARMING: Switch to MANUAL mode first.");

					} else {
						arming_ret = arming_state_transition(&status, &safety, ARMING_STATE_ARMED, &armed);
						if (arming_ret == TRANSITION_CHANGED) {
							arming_state_changed = true;
						}
					}

					stick_on_counter = 0;

				} else {
					stick_on_counter++;
				}

			} else {
				stick_on_counter = 0;
			}

			if (arming_ret == TRANSITION_CHANGED) {
				if (status.arming_state == ARMING_STATE_ARMED) {
					mavlink_log_info(mavlink_fd, "[cmd] ARMED by RC");

				} else {
					mavlink_log_info(mavlink_fd, "[cmd] DISARMED by RC");
				}
				arming_state_changed = true;

			} else if (arming_ret == TRANSITION_DENIED) {
				/* DENIED here indicates bug in the commander */
				mavlink_log_critical(mavlink_fd, "ERROR: arming state transition denied");
			}

			/* evaluate the main state machine according to mode switches */
			transition_result_t main_res = set_main_state_rc(&status, &sp_man);

			/* play tune on mode change only if armed, blink LED always */
			if (main_res == TRANSITION_CHANGED) {
				tune_positive(armed.armed);
				main_state_changed = true;

			} else if (main_res == TRANSITION_DENIED) {
				/* DENIED here indicates bug in the commander */
				mavlink_log_critical(mavlink_fd, "ERROR: main state transition denied");
			}

		} else {
			if (!status.rc_signal_lost) {
				mavlink_log_critical(mavlink_fd, "#audio: CRITICAL: RC SIGNAL LOST");
				status.rc_signal_lost = true;
				status_changed = true;
<<<<<<< HEAD

				if (!(status.set_nav_state == NAVIGATION_STATE_AUTO_MISSION && !mission_result.finished)) {

					/* if we have a global position, we can switch to RTL, if not, we can try to land */
					if (status.condition_global_position_valid) {
						status.failsafe_state = FAILSAFE_STATE_RC_LOSS;
					} else {
						status.failsafe_state = FAILSAFE_STATE_LAND;
					}
					failsafe_state_changed = true;
				} else {
					mavlink_log_info(mavlink_fd, "#audio: no RTL during Mission");
				}
			}
		}

		/* hack to detect if we finished a mission after we lost RC, so that we can trigger RTL now */
		if (status.rc_signal_lost && status.set_nav_state == NAVIGATION_STATE_AUTO_MISSION &&
		    mission_result.finished && status.failsafe_state != FAILSAFE_STATE_RC_LOSS) {
			/* if we have a global position, we can switch to RTL, if not, we can try to land */
			if (status.condition_global_position_valid) {
				status.failsafe_state = FAILSAFE_STATE_RC_LOSS;
				mavlink_log_info(mavlink_fd, "#audio: RTL after Mission is finished");
			} else {
				/* this probably doesn't make sense since we are in mission and have global position */
				status.failsafe_state = FAILSAFE_STATE_LAND;
=======
			}
		}

		/* data link check */
		if (hrt_absolute_time() < telemetry.heartbeat_time + DL_TIMEOUT) {
			/* handle the case where data link was regained */
			if (status.data_link_lost) {
				mavlink_log_critical(mavlink_fd, "#audio: data link regained");
				status.data_link_lost = false;
				status_changed = true;
			}

		} else {
			if (!status.data_link_lost) {
				mavlink_log_critical(mavlink_fd, "#audio: CRITICAL: DATA LINK LOST");
				status.data_link_lost = true;
				status_changed = true;
>>>>>>> e0c78e51
			}
		}

		/* handle commands last, as the system needs to be updated to handle them */
		orb_check(cmd_sub, &updated);

		if (updated) {
			/* got command */
			orb_copy(ORB_ID(vehicle_command), cmd_sub, &cmd);

			/* handle it */
			if (handle_command(&status, &safety, &cmd, &armed, &home, &global_position, &home_pub)) {
				status_changed = true;
			}
		}

		hrt_abstime t1 = hrt_absolute_time();

		/* print new state */
		if (arming_state_changed) {
			status_changed = true;
			mavlink_log_info(mavlink_fd, "[cmd] arming state: %s", arming_states_str[status.arming_state]);

			/* update home position on arming if at least 2s from commander start spent to avoid setting home on in-air restart */
			if (armed.armed && !was_armed && hrt_absolute_time() > start_time + 2000000 && status.condition_global_position_valid &&
			    (global_position.eph < eph_epv_threshold) && (global_position.epv < eph_epv_threshold)) {

				// TODO remove code duplication
				home.lat = global_position.lat;
				home.lon = global_position.lon;
				home.alt = global_position.alt;

				home.x = local_position.x;
				home.y = local_position.y;
				home.z = local_position.z;

				warnx("home: lat = %.7f, lon = %.7f, alt = %.2f ", home.lat, home.lon, (double)home.alt);
				mavlink_log_info(mavlink_fd, "home: %.7f, %.7f, %.2f", home.lat, home.lon, (double)home.alt);

				/* announce new home position */
				if (home_pub > 0) {
					orb_publish(ORB_ID(home_position), home_pub, &home);

				} else {
					home_pub = orb_advertise(ORB_ID(home_position), &home);
				}

				/* mark home position as set */
				status.condition_home_position_valid = true;
			}
			arming_state_changed = false;
		}

		was_armed = armed.armed;

		/* now set navigation state according to failsafe and main state */
		bool nav_state_changed = set_nav_state(&status, (bool)datalink_loss_enabled,
						       mission_result.mission_finished);

		// TODO handle mode changes by commands
		if (main_state_changed) {
			status_changed = true;
			warnx("main state: %s", main_states_str[status.main_state]);
			mavlink_log_info(mavlink_fd, "[cmd] main state: %s", main_states_str[status.main_state]);
			main_state_changed = false;
		}

		if (status.failsafe != failsafe_old) {
			status_changed = true;
			mavlink_log_info(mavlink_fd, "[cmd] failsafe state: %i", status.failsafe);
			failsafe_old = status.failsafe;
		}

		if (nav_state_changed) {
			status_changed = true;
			warnx("nav state: %s", nav_states_str[status.nav_state]);
			mavlink_log_info(mavlink_fd, "[cmd] nav state: %s", nav_states_str[status.nav_state]);
		}

		/* publish states (armed, control mode, vehicle status) at least with 5 Hz */
		if (counter % (200000 / COMMANDER_MONITORING_INTERVAL) == 0 || status_changed) {
			set_control_mode();
			control_mode.timestamp = t1;
			orb_publish(ORB_ID(vehicle_control_mode), control_mode_pub, &control_mode);

			status.timestamp = t1;
			orb_publish(ORB_ID(vehicle_status), status_pub, &status);

			armed.timestamp = t1;
			orb_publish(ORB_ID(actuator_armed), armed_pub, &armed);
		}

		/* play arming and battery warning tunes */
		if (!arm_tune_played && armed.armed && (!safety.safety_switch_available || (safety.safety_switch_available && safety.safety_off))) {
			/* play tune when armed */
			set_tune(TONE_ARMING_WARNING_TUNE);
			arm_tune_played = true;

		} else if (status.battery_warning == VEHICLE_BATTERY_WARNING_CRITICAL) {
			/* play tune on battery critical */
			set_tune(TONE_BATTERY_WARNING_FAST_TUNE);

		} else if (status.battery_warning == VEHICLE_BATTERY_WARNING_LOW || status.failsafe) {
			/* play tune on battery warning or failsafe */
			set_tune(TONE_BATTERY_WARNING_SLOW_TUNE);

		} else {
			set_tune(TONE_STOP_TUNE);
		}

		/* reset arm_tune_played when disarmed */
		if (!armed.armed || (safety.safety_switch_available && !safety.safety_off)) {
			arm_tune_played = false;
		}

		fflush(stdout);
		counter++;

		int blink_state = blink_msg_state();

		if (blink_state > 0) {
			/* blinking LED message, don't touch LEDs */
			if (blink_state == 2) {
				/* blinking LED message completed, restore normal state */
				control_status_leds(&status, &armed, true);
			}

		} else {
			/* normal state */
			control_status_leds(&status, &armed, status_changed);
		}

		status_changed = false;

		usleep(COMMANDER_MONITORING_INTERVAL);
	}

	/* wait for threads to complete */
	ret = pthread_join(commander_low_prio_thread, NULL);

	if (ret) {
		warn("join failed: %d", ret);
	}

	rgbled_set_mode(RGBLED_MODE_OFF);

	/* close fds */
	led_deinit();
	buzzer_deinit();
	close(sp_man_sub);
	close(sp_offboard_sub);
	close(local_position_sub);
	close(global_position_sub);
	close(gps_sub);
	close(sensor_sub);
	close(safety_sub);
	close(cmd_sub);
	close(subsys_sub);
	close(diff_pres_sub);
	close(param_changed_sub);
	close(battery_sub);
	close(mission_pub);

	thread_running = false;

	return 0;
}

void
check_valid(hrt_abstime timestamp, hrt_abstime timeout, bool valid_in, bool *valid_out, bool *changed)
{
	hrt_abstime t = hrt_absolute_time();
	bool valid_new = (t < timestamp + timeout && t > timeout && valid_in);

	if (*valid_out != valid_new) {
		*valid_out = valid_new;
		*changed = true;
	}
}

void
control_status_leds(vehicle_status_s *status, const actuator_armed_s *actuator_armed, bool changed)
{
	/* driving rgbled */
	if (changed) {
		bool set_normal_color = false;

		/* set mode */
		if (status->arming_state == ARMING_STATE_ARMED) {
			rgbled_set_mode(RGBLED_MODE_ON);
			set_normal_color = true;

		} else if (status->arming_state == ARMING_STATE_ARMED_ERROR) {
			rgbled_set_mode(RGBLED_MODE_BLINK_FAST);
			rgbled_set_color(RGBLED_COLOR_RED);

		} else if (status->arming_state == ARMING_STATE_STANDBY) {
			rgbled_set_mode(RGBLED_MODE_BREATHE);
			set_normal_color = true;

		} else {	// STANDBY_ERROR and other states
			rgbled_set_mode(RGBLED_MODE_BLINK_NORMAL);
			rgbled_set_color(RGBLED_COLOR_RED);
		}

		if (set_normal_color) {
			/* set color */
			if (status->battery_warning == VEHICLE_BATTERY_WARNING_LOW || status->failsafe) {
				rgbled_set_color(RGBLED_COLOR_AMBER);
				/* VEHICLE_BATTERY_WARNING_CRITICAL handled as ARMING_STATE_ARMED_ERROR / ARMING_STATE_STANDBY_ERROR */

			} else {
				if (status->condition_local_position_valid) {
					rgbled_set_color(RGBLED_COLOR_GREEN);

				} else {
					rgbled_set_color(RGBLED_COLOR_BLUE);
				}
			}
		}
	}

#ifdef CONFIG_ARCH_BOARD_PX4FMU_V1

	/* this runs at around 20Hz, full cycle is 16 ticks = 10/16Hz */
	if (actuator_armed->armed) {
		/* armed, solid */
		led_on(LED_BLUE);

	} else if (actuator_armed->ready_to_arm) {
		/* ready to arm, blink at 1Hz */
		if (leds_counter % 20 == 0) {
			led_toggle(LED_BLUE);
		}

	} else {
		/* not ready to arm, blink at 10Hz */
		if (leds_counter % 2 == 0) {
			led_toggle(LED_BLUE);
		}
	}

#endif

	/* give system warnings on error LED, XXX maybe add memory usage warning too */
	if (status->load > 0.95f) {
		if (leds_counter % 2 == 0) {
			led_toggle(LED_AMBER);
		}

	} else {
		led_off(LED_AMBER);
	}

	leds_counter++;
}

transition_result_t
set_main_state_rc(struct vehicle_status_s *status, struct manual_control_setpoint_s *sp_man)
{
	/* set main state according to RC switches */
	transition_result_t res = TRANSITION_DENIED;

	switch (sp_man->mode_switch) {
	case SWITCH_POS_NONE:
		res = TRANSITION_NOT_CHANGED;
		warnx("NONE");
		break;

	case SWITCH_POS_OFF:		// MANUAL
		if (sp_man->acro_switch == SWITCH_POS_ON) {
			res = main_state_transition(status, MAIN_STATE_ACRO);

		} else {
			res = main_state_transition(status, MAIN_STATE_MANUAL);
		}
		// TRANSITION_DENIED is not possible here
		break;

	case SWITCH_POS_MIDDLE:		// ASSIST
		if (sp_man->posctl_switch == SWITCH_POS_ON) {
			res = main_state_transition(status, MAIN_STATE_POSCTL);

			if (res != TRANSITION_DENIED) {
				break;	// changed successfully or already in this state
			}

			// else fallback to ALTCTL
			print_reject_mode(status, "POSCTL");
		}

		res = main_state_transition(status, MAIN_STATE_ALTCTL);

		if (res != TRANSITION_DENIED) {
			break;	// changed successfully or already in this mode
		}

		if (sp_man->posctl_switch != SWITCH_POS_ON) {
			print_reject_mode(status, "ALTCTL");
		}

		// else fallback to MANUAL
		res = main_state_transition(status, MAIN_STATE_MANUAL);
		// TRANSITION_DENIED is not possible here
		break;

	case SWITCH_POS_ON:			// AUTO
		if (sp_man->return_switch == SWITCH_POS_ON) {
			res = main_state_transition(status, MAIN_STATE_AUTO_RTL);

			if (res != TRANSITION_DENIED) {
				break;	// changed successfully or already in this state
			}
		} else if (sp_man->loiter_switch == SWITCH_POS_ON) {
			res = main_state_transition(status, MAIN_STATE_AUTO_LOITER);

			if (res != TRANSITION_DENIED) {
				break;	// changed successfully or already in this state
			}
		} else {
			res = main_state_transition(status, MAIN_STATE_AUTO_MISSION);

			if (res != TRANSITION_DENIED) {
				break;	// changed successfully or already in this state
			}
		}

		// else fallback to ALTCTL (POSCTL likely will not work too)
		res = main_state_transition(status, MAIN_STATE_ALTCTL);

		if (res != TRANSITION_DENIED) {
			break;	// changed successfully or already in this state
		}

		// else fallback to MANUAL
		res = main_state_transition(status, MAIN_STATE_MANUAL);
		// TRANSITION_DENIED is not possible here
		break;

	default:
		break;
	}

	return res;
}

void
set_control_mode()
{
	/* set vehicle_control_mode according to set_navigation_state */
	control_mode.flag_armed = armed.armed;
	/* TODO: check this */
	control_mode.flag_external_manual_override_ok = !status.is_rotary_wing;
	control_mode.flag_system_hil_enabled = status.hil_state == HIL_STATE_ON;

	switch (status.nav_state) {
	case NAVIGATION_STATE_MANUAL:
		control_mode.flag_control_manual_enabled = true;
		control_mode.flag_control_auto_enabled = false;
		control_mode.flag_control_rates_enabled = status.is_rotary_wing;
		control_mode.flag_control_attitude_enabled = status.is_rotary_wing;
		control_mode.flag_control_altitude_enabled = false;
		control_mode.flag_control_climb_rate_enabled = false;
		control_mode.flag_control_position_enabled = false;
		control_mode.flag_control_velocity_enabled = false;
		control_mode.flag_control_termination_enabled = false;
		break;

	case NAVIGATION_STATE_ACRO:
		control_mode.flag_control_manual_enabled = true;
		control_mode.flag_control_auto_enabled = false;
		control_mode.flag_control_rates_enabled = true;
		control_mode.flag_control_attitude_enabled = false;
		control_mode.flag_control_altitude_enabled = false;
		control_mode.flag_control_climb_rate_enabled = false;
		control_mode.flag_control_position_enabled = false;
		control_mode.flag_control_velocity_enabled = false;
		control_mode.flag_control_termination_enabled = false;
		break;

	case NAVIGATION_STATE_ALTCTL:
		control_mode.flag_control_manual_enabled = true;
		control_mode.flag_control_auto_enabled = false;
		control_mode.flag_control_rates_enabled = true;
		control_mode.flag_control_attitude_enabled = true;
		control_mode.flag_control_altitude_enabled = true;
		control_mode.flag_control_climb_rate_enabled = true;
		control_mode.flag_control_position_enabled = false;
		control_mode.flag_control_velocity_enabled = false;
		control_mode.flag_control_termination_enabled = false;
		break;

	case NAVIGATION_STATE_POSCTL:
		control_mode.flag_control_manual_enabled = true;
		control_mode.flag_control_auto_enabled = false;
		control_mode.flag_control_rates_enabled = true;
		control_mode.flag_control_attitude_enabled = true;
		control_mode.flag_control_altitude_enabled = true;
		control_mode.flag_control_climb_rate_enabled = true;
		control_mode.flag_control_position_enabled = true;
		control_mode.flag_control_velocity_enabled = true;
		control_mode.flag_control_termination_enabled = false;
		break;

	case NAVIGATION_STATE_AUTO_MISSION:
	case NAVIGATION_STATE_AUTO_LOITER:
	case NAVIGATION_STATE_AUTO_RTL:
	case NAVIGATION_STATE_AUTO_RTGS:
		control_mode.flag_control_manual_enabled = false;
		control_mode.flag_control_auto_enabled = true;
		control_mode.flag_control_rates_enabled = true;
		control_mode.flag_control_attitude_enabled = true;
		control_mode.flag_control_altitude_enabled = true;
		control_mode.flag_control_climb_rate_enabled = true;
		control_mode.flag_control_position_enabled = true;
		control_mode.flag_control_velocity_enabled = true;
		control_mode.flag_control_termination_enabled = false;
		break;

	case NAVIGATION_STATE_LAND:
		control_mode.flag_control_manual_enabled = false;
		control_mode.flag_control_auto_enabled = true;
		control_mode.flag_control_rates_enabled = true;
		control_mode.flag_control_attitude_enabled = true;
		/* in failsafe LAND mode position may be not available */
		control_mode.flag_control_position_enabled = status.condition_local_position_valid;
		control_mode.flag_control_velocity_enabled = status.condition_local_position_valid;
		control_mode.flag_control_altitude_enabled = true;
		control_mode.flag_control_climb_rate_enabled = true;
		control_mode.flag_control_termination_enabled = false;
		break;

	case NAVIGATION_STATE_TERMINATION:
		/* disable all controllers on termination */
		control_mode.flag_control_manual_enabled = false;
		control_mode.flag_control_auto_enabled = false;
		control_mode.flag_control_rates_enabled = false;
		control_mode.flag_control_attitude_enabled = false;
		control_mode.flag_control_position_enabled = false;
		control_mode.flag_control_velocity_enabled = false;
		control_mode.flag_control_altitude_enabled = false;
		control_mode.flag_control_climb_rate_enabled = false;
		control_mode.flag_control_termination_enabled = true;
		break;

	default:
		break;
	}
}

void
print_reject_mode(struct vehicle_status_s *status, const char *msg)
{
	hrt_abstime t = hrt_absolute_time();

	if (t - last_print_mode_reject_time > PRINT_MODE_REJECT_INTERVAL) {
		last_print_mode_reject_time = t;
		char s[80];
		sprintf(s, "#audio: REJECT %s", msg);
		mavlink_log_critical(mavlink_fd, s);

		/* only buzz if armed, because else we're driving people nuts indoors
		they really need to look at the leds as well. */
		tune_negative(armed.armed);
	}
}

void
print_reject_arm(const char *msg)
{
	hrt_abstime t = hrt_absolute_time();

	if (t - last_print_mode_reject_time > PRINT_MODE_REJECT_INTERVAL) {
		last_print_mode_reject_time = t;
		char s[80];
		sprintf(s, "#audio: %s", msg);
		mavlink_log_critical(mavlink_fd, s);
		tune_negative(true);
	}
}

void answer_command(struct vehicle_command_s &cmd, enum VEHICLE_CMD_RESULT result)
{
	switch (result) {
	case VEHICLE_CMD_RESULT_ACCEPTED:
		tune_positive(true);
		break;

	case VEHICLE_CMD_RESULT_DENIED:
		mavlink_log_critical(mavlink_fd, "#audio: command denied: %u", cmd.command);
		tune_negative(true);
		break;

	case VEHICLE_CMD_RESULT_FAILED:
		mavlink_log_critical(mavlink_fd, "#audio: command failed: %u", cmd.command);
		tune_negative(true);
		break;

	case VEHICLE_CMD_RESULT_TEMPORARILY_REJECTED:
		/* this needs additional hints to the user - so let other messages pass and be spoken */
		mavlink_log_critical(mavlink_fd, "command temporarily rejected: %u", cmd.command);
		tune_negative(true);
		break;

	case VEHICLE_CMD_RESULT_UNSUPPORTED:
		mavlink_log_critical(mavlink_fd, "#audio: command unsupported: %u", cmd.command);
		tune_negative(true);
		break;

	default:
		break;
	}
}

void *commander_low_prio_loop(void *arg)
{
	/* Set thread name */
	prctl(PR_SET_NAME, "commander_low_prio", getpid());

	/* Subscribe to command topic */
	int cmd_sub = orb_subscribe(ORB_ID(vehicle_command));
	struct vehicle_command_s cmd;
	memset(&cmd, 0, sizeof(cmd));

	/* wakeup source(s) */
	struct pollfd fds[1];

	/* use the gyro to pace output - XXX BROKEN if we are using the L3GD20 */
	fds[0].fd = cmd_sub;
	fds[0].events = POLLIN;

	while (!thread_should_exit) {
		/* wait for up to 200ms for data */
		int pret = poll(&fds[0], (sizeof(fds) / sizeof(fds[0])), 200);

		/* timed out - periodic check for thread_should_exit, etc. */
		if (pret == 0) {
			continue;
		}

		/* this is undesirable but not much we can do - might want to flag unhappy status */
		if (pret < 0) {
			warn("poll error %d, %d", pret, errno);
			continue;
		}

		/* if we reach here, we have a valid command */
		orb_copy(ORB_ID(vehicle_command), cmd_sub, &cmd);

		/* ignore commands the high-prio loop handles */
		if (cmd.command == VEHICLE_CMD_DO_SET_MODE ||
		    cmd.command == VEHICLE_CMD_COMPONENT_ARM_DISARM ||
		    cmd.command == VEHICLE_CMD_NAV_TAKEOFF ||
		    cmd.command == VEHICLE_CMD_DO_SET_SERVO) {
			continue;
		}

		/* only handle low-priority commands here */
		switch (cmd.command) {

		case VEHICLE_CMD_PREFLIGHT_REBOOT_SHUTDOWN:
			if (is_safe(&status, &safety, &armed)) {

				if (((int)(cmd.param1)) == 1) {
					answer_command(cmd, VEHICLE_CMD_RESULT_ACCEPTED);
					usleep(100000);
					/* reboot */
					systemreset(false);

				} else if (((int)(cmd.param1)) == 3) {
					answer_command(cmd, VEHICLE_CMD_RESULT_ACCEPTED);
					usleep(100000);
					/* reboot to bootloader */
					systemreset(true);

				} else {
					answer_command(cmd, VEHICLE_CMD_RESULT_DENIED);
				}

			} else {
				answer_command(cmd, VEHICLE_CMD_RESULT_DENIED);
			}

			break;

		case VEHICLE_CMD_PREFLIGHT_CALIBRATION: {

				int calib_ret = ERROR;

				/* try to go to INIT/PREFLIGHT arming state */

				if (TRANSITION_DENIED == arming_state_transition(&status, &safety, ARMING_STATE_INIT, &armed)) {
					answer_command(cmd, VEHICLE_CMD_RESULT_DENIED);
					break;
				}

				if ((int)(cmd.param1) == 1) {
					/* gyro calibration */
					answer_command(cmd, VEHICLE_CMD_RESULT_ACCEPTED);
					calib_ret = do_gyro_calibration(mavlink_fd);

				} else if ((int)(cmd.param2) == 1) {
					/* magnetometer calibration */
					answer_command(cmd, VEHICLE_CMD_RESULT_ACCEPTED);
					calib_ret = do_mag_calibration(mavlink_fd);

				} else if ((int)(cmd.param3) == 1) {
					/* zero-altitude pressure calibration */
					answer_command(cmd, VEHICLE_CMD_RESULT_DENIED);

				} else if ((int)(cmd.param4) == 1) {
					/* RC calibration */
					answer_command(cmd, VEHICLE_CMD_RESULT_ACCEPTED);
					/* disable RC control input completely */
					status.rc_input_blocked = true;
					calib_ret = OK;
					mavlink_log_info(mavlink_fd, "CAL: Disabling RC IN");

				} else if ((int)(cmd.param4) == 2) {
					/* RC trim calibration */
					answer_command(cmd, VEHICLE_CMD_RESULT_ACCEPTED);
					calib_ret = do_trim_calibration(mavlink_fd);

				} else if ((int)(cmd.param5) == 1) {
					/* accelerometer calibration */
					answer_command(cmd, VEHICLE_CMD_RESULT_ACCEPTED);
					calib_ret = do_accel_calibration(mavlink_fd);

				} else if ((int)(cmd.param6) == 1) {
					/* airspeed calibration */
					answer_command(cmd, VEHICLE_CMD_RESULT_ACCEPTED);
					calib_ret = do_airspeed_calibration(mavlink_fd);

				} else if ((int)(cmd.param4) == 0) {
					/* RC calibration ended - have we been in one worth confirming? */
					if (status.rc_input_blocked) {
						answer_command(cmd, VEHICLE_CMD_RESULT_ACCEPTED);
						/* enable RC control input */
						status.rc_input_blocked = false;
						mavlink_log_info(mavlink_fd, "CAL: Re-enabling RC IN");
					}

					/* this always succeeds */
					calib_ret = OK;

				}

				if (calib_ret == OK) {
					tune_positive(true);

				} else {
					tune_negative(true);
				}

				arming_state_transition(&status, &safety, ARMING_STATE_STANDBY, &armed);

				break;
			}

		case VEHICLE_CMD_PREFLIGHT_STORAGE: {

				if (((int)(cmd.param1)) == 0) {
					int ret = param_load_default();

					if (ret == OK) {
						mavlink_log_info(mavlink_fd, "[cmd] parameters loaded");
						answer_command(cmd, VEHICLE_CMD_RESULT_ACCEPTED);

					} else {
						mavlink_log_critical(mavlink_fd, "#audio: parameters load ERROR");

						/* convenience as many parts of NuttX use negative errno */
						if (ret < 0) {
							ret = -ret;
						}

						if (ret < 1000) {
							mavlink_log_critical(mavlink_fd, "#audio: %s", strerror(ret));
						}

						answer_command(cmd, VEHICLE_CMD_RESULT_FAILED);
					}

				} else if (((int)(cmd.param1)) == 1) {
					int ret = param_save_default();

					if (ret == OK) {
						mavlink_log_info(mavlink_fd, "[cmd] parameters saved");
						answer_command(cmd, VEHICLE_CMD_RESULT_ACCEPTED);

					} else {
						mavlink_log_critical(mavlink_fd, "#audio: parameters save error");

						/* convenience as many parts of NuttX use negative errno */
						if (ret < 0) {
							ret = -ret;
						}

						if (ret < 1000) {
							mavlink_log_critical(mavlink_fd, "#audio: %s", strerror(ret));
						}

						answer_command(cmd, VEHICLE_CMD_RESULT_FAILED);
					}
				}

				break;
			}

		case VEHICLE_CMD_START_RX_PAIR:
			/* handled in the IO driver */
			break;

		default:
			/* don't answer on unsupported commands, it will be done in main loop */
			break;
		}

		/* send any requested ACKs */
		if (cmd.confirmation > 0 && cmd.command != VEHICLE_CMD_DO_SET_MODE
		    && cmd.command != VEHICLE_CMD_COMPONENT_ARM_DISARM) {
			/* send acknowledge command */
			// XXX TODO
		}
	}

	close(cmd_sub);

	return NULL;
}<|MERGE_RESOLUTION|>--- conflicted
+++ resolved
@@ -1334,34 +1334,6 @@
 				mavlink_log_critical(mavlink_fd, "#audio: CRITICAL: RC SIGNAL LOST");
 				status.rc_signal_lost = true;
 				status_changed = true;
-<<<<<<< HEAD
-
-				if (!(status.set_nav_state == NAVIGATION_STATE_AUTO_MISSION && !mission_result.finished)) {
-
-					/* if we have a global position, we can switch to RTL, if not, we can try to land */
-					if (status.condition_global_position_valid) {
-						status.failsafe_state = FAILSAFE_STATE_RC_LOSS;
-					} else {
-						status.failsafe_state = FAILSAFE_STATE_LAND;
-					}
-					failsafe_state_changed = true;
-				} else {
-					mavlink_log_info(mavlink_fd, "#audio: no RTL during Mission");
-				}
-			}
-		}
-
-		/* hack to detect if we finished a mission after we lost RC, so that we can trigger RTL now */
-		if (status.rc_signal_lost && status.set_nav_state == NAVIGATION_STATE_AUTO_MISSION &&
-		    mission_result.finished && status.failsafe_state != FAILSAFE_STATE_RC_LOSS) {
-			/* if we have a global position, we can switch to RTL, if not, we can try to land */
-			if (status.condition_global_position_valid) {
-				status.failsafe_state = FAILSAFE_STATE_RC_LOSS;
-				mavlink_log_info(mavlink_fd, "#audio: RTL after Mission is finished");
-			} else {
-				/* this probably doesn't make sense since we are in mission and have global position */
-				status.failsafe_state = FAILSAFE_STATE_LAND;
-=======
 			}
 		}
 
@@ -1379,7 +1351,6 @@
 				mavlink_log_critical(mavlink_fd, "#audio: CRITICAL: DATA LINK LOST");
 				status.data_link_lost = true;
 				status_changed = true;
->>>>>>> e0c78e51
 			}
 		}
 
