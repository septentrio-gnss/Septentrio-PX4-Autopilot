/****************************************************************************
 *
 *   Copyright (c) 2012-2014 PX4 Development Team. All rights reserved.
 *
 * Redistribution and use in source and binary forms, with or without
 * modification, are permitted provided that the following conditions
 * are met:
 *
 * 1. Redistributions of source code must retain the above copyright
 *    notice, this list of conditions and the following disclaimer.
 * 2. Redistributions in binary form must reproduce the above copyright
 *    notice, this list of conditions and the following disclaimer in
 *    the documentation and/or other materials provided with the
 *    distribution.
 * 3. Neither the name PX4 nor the names of its contributors may be
 *    used to endorse or promote products derived from this software
 *    without specific prior written permission.
 *
 * THIS SOFTWARE IS PROVIDED BY THE COPYRIGHT HOLDERS AND CONTRIBUTORS
 * "AS IS" AND ANY EXPRESS OR IMPLIED WARRANTIES, INCLUDING, BUT NOT
 * FOR A PARTICULAR PURPOSE ARE DISCLAIMED. IN NO EVENT SHALL THE
 * COPYRIGHT OWNER OR CONTRIBUTORS BE LIABLE FOR ANY DIRECT, INDIRECT,
 * INCIDENTAL, SPECIAL, EXEMPLARY, OR CONSEQUENTIAL DAMAGES (INCLUDING,
 * BUT NOT LIMITED TO, PROCUREMENT OF SUBSTITUTE GOODS OR SERVICES; LOSS
 * OF USE, DATA, OR PROFITS; OR BUSINESS INTERRUPTION) HOWEVER CAUSED
 * AND ON ANY THEORY OF LIABILITY, WHETHER IN CONTRACT, STRICT
 * LIABILITY, OR TORT (INCLUDING NEGLIGENCE OR OTHERWISE) ARISING IN
 * ANY WAY OUT OF THE USE OF THIS SOFTWARE, EVEN IF ADVISED OF THE
 * POSSIBILITY OF SUCH DAMAGE.
 *
 ****************************************************************************/

/**
 * @file mavlink_main.cpp
 * MAVLink 1.0 protocol implementation.
 *
 * @author Lorenz Meier <lm@inf.ethz.ch>
 * @author Julian Oes <joes@student.ethz.ch>
 * @author Anton Babushkin <anton.babushkin@me.com>
 */

#include <nuttx/config.h>
#include <stdio.h>
#include <stdlib.h>
#include <string.h>
#include <stdbool.h>
#include <unistd.h>
#include <fcntl.h>
#include <errno.h>
#include <assert.h>
#include <math.h>
#include <poll.h>
#include <termios.h>
#include <time.h>
#include <math.h> /* isinf / isnan checks */

#include <sys/ioctl.h>
#include <sys/types.h>
#include <sys/stat.h>

#include <drivers/device/device.h>
#include <drivers/drv_hrt.h>
#include <arch/board/board.h>

#include <systemlib/param/param.h>
#include <systemlib/err.h>
#include <systemlib/perf_counter.h>
#include <systemlib/systemlib.h>
#include <geo/geo.h>
#include <dataman/dataman.h>
#include <mathlib/mathlib.h>
#include <mavlink/mavlink_log.h>

#include <uORB/topics/parameter_update.h>

#include "mavlink_bridge_header.h"
#include "mavlink_main.h"
#include "mavlink_messages.h"
#include "mavlink_receiver.h"
#include "mavlink_rate_limiter.h"

#ifndef MAVLINK_CRC_EXTRA
#error MAVLINK_CRC_EXTRA has to be defined on PX4 systems
#endif

/* oddly, ERROR is not defined for c++ */
#ifdef ERROR
# undef ERROR
#endif
static const int ERROR = -1;

#define DEFAULT_DEVICE_NAME	"/dev/ttyS1"
#define MAX_DATA_RATE	20000	// max data rate in bytes/s
#define MAIN_LOOP_DELAY 10000	// 100 Hz @ 1000 bytes/s data rate

#define TX_BUFFER_GAP MAVLINK_MAX_PACKET_LEN

static Mavlink *_mavlink_instances = nullptr;

/* TODO: if this is a class member it crashes */
static struct file_operations fops;

static const uint8_t mavlink_message_lengths[256] = MAVLINK_MESSAGE_LENGTHS;
static const uint8_t mavlink_message_crcs[256] = MAVLINK_MESSAGE_CRCS;

/**
 * mavlink app start / stop handling function
 *
 * @ingroup apps
 */
extern "C" __EXPORT int mavlink_main(int argc, char *argv[]);

extern mavlink_system_t mavlink_system;

static void usage(void);

Mavlink::Mavlink() :
	_device_name(DEFAULT_DEVICE_NAME),
	_task_should_exit(false),
	next(nullptr),
	_instance_id(0),
	_mavlink_fd(-1),
	_task_running(false),
	_hil_enabled(false),
	_use_hil_gps(false),
	_is_usb_uart(false),
	_wait_to_transmit(false),
	_received_messages(false),
	_main_loop_delay(1000),
	_subscriptions(nullptr),
	_streams(nullptr),
	_mission_manager(nullptr),
	_parameters_manager(nullptr),
	_mode(MAVLINK_MODE_NORMAL),
	_channel(MAVLINK_COMM_0),
	_logbuffer {},
	_total_counter(0),
	_receive_thread {},
	_verbose(false),
	_forwarding_on(false),
	_passing_on(false),
	_ftp_on(false),
	_uart_fd(-1),
	_baudrate(57600),
	_datarate(1000),
	_datarate_events(500),
	_rate_mult(1.0f),
	_mavlink_param_queue_index(0),
	mavlink_link_termination_allowed(false),
	_subscribe_to_stream(nullptr),
	_subscribe_to_stream_rate(0.0f),
	_flow_control_enabled(true),
	_last_write_success_time(0),
	_last_write_try_time(0),
	_bytes_tx(0),
	_bytes_txerr(0),
	_bytes_rx(0),
	_bytes_timestamp(0),
	_rate_tx(0.0f),
	_rate_txerr(0.0f),
	_rate_rx(0.0f),
	_rstatus {},
	_message_buffer {},
	_message_buffer_mutex {},
	_send_mutex {},
	_param_initialized(false),
	_param_system_id(0),
	_param_component_id(0),
	_param_system_type(0),
	_param_use_hil_gps(0),

	/* performance counters */
	_loop_perf(perf_alloc(PC_ELAPSED, "mavlink_el")),
	_txerr_perf(perf_alloc(PC_COUNT, "mavlink_txe"))
{
	fops.ioctl = (int (*)(file *, int, long unsigned int))&mavlink_dev_ioctl;

	_instance_id = Mavlink::instance_count();

	/* set channel according to instance id */
	switch (_instance_id) {
	case 0:
		_channel = MAVLINK_COMM_0;
		break;

	case 1:
		_channel = MAVLINK_COMM_1;
		break;

	case 2:
		_channel = MAVLINK_COMM_2;
		break;

	case 3:
		_channel = MAVLINK_COMM_3;
		break;
#ifdef MAVLINK_COMM_4

	case 4:
		_channel = MAVLINK_COMM_4;
		break;
#endif
#ifdef MAVLINK_COMM_5

	case 5:
		_channel = MAVLINK_COMM_5;
		break;
#endif
#ifdef MAVLINK_COMM_6

	case 6:
		_channel = MAVLINK_COMM_6;
		break;
#endif

	default:
		errx(1, "instance ID is out of range");
		break;
	}

	_rstatus.type = TELEMETRY_STATUS_RADIO_TYPE_GENERIC;
}

Mavlink::~Mavlink()
{
	perf_free(_loop_perf);
	perf_free(_txerr_perf);

	if (_task_running) {
		/* task wakes up every 10ms or so at the longest */
		_task_should_exit = true;

		/* wait for a second for the task to quit at our request */
		unsigned i = 0;

		do {
			/* wait 20ms */
			usleep(20000);

			/* if we have given up, kill it */
			if (++i > 50) {
				//TODO store main task handle in Mavlink instance to allow killing task
				//task_delete(_mavlink_task);
				break;
			}
		} while (_task_running);
	}

	LL_DELETE(_mavlink_instances, this);
}

void
Mavlink::count_txerr()
{
	perf_count(_txerr_perf);
}

void
Mavlink::set_mode(enum MAVLINK_MODE mode)
{
	_mode = mode;
}

int
Mavlink::instance_count()
{
	unsigned inst_index = 0;
	Mavlink *inst;

	LL_FOREACH(::_mavlink_instances, inst) {
		inst_index++;
	}

	return inst_index;
}

Mavlink *
Mavlink::get_instance(unsigned instance)
{
	Mavlink *inst;
	unsigned inst_index = 0;
	LL_FOREACH(::_mavlink_instances, inst) {
		if (instance == inst_index) {
			return inst;
		}

		inst_index++;
	}

	return nullptr;
}

Mavlink *
Mavlink::get_instance_for_device(const char *device_name)
{
	Mavlink *inst;

	LL_FOREACH(::_mavlink_instances, inst) {
		if (strcmp(inst->_device_name, device_name) == 0) {
			return inst;
		}
	}

	return nullptr;
}

int
Mavlink::destroy_all_instances()
{
	/* start deleting from the end */
	Mavlink *inst_to_del = nullptr;
	Mavlink *next_inst = ::_mavlink_instances;

	unsigned iterations = 0;

	warnx("waiting for instances to stop");

	while (next_inst != nullptr) {
		inst_to_del = next_inst;
		next_inst = inst_to_del->next;

		/* set flag to stop thread and wait for all threads to finish */
		inst_to_del->_task_should_exit = true;

		while (inst_to_del->_task_running) {
			printf(".");
			fflush(stdout);
			usleep(10000);
			iterations++;

			if (iterations > 1000) {
				warnx("ERROR: Couldn't stop all mavlink instances.");
				return ERROR;
			}
		}
	}

	printf("\n");
	warnx("all instances stopped");
	return OK;
}

int
Mavlink::get_status_all_instances()
{
	Mavlink *inst = ::_mavlink_instances;

	unsigned iterations = 0;

	while (inst != nullptr) {

		printf("\ninstance #%u:\n", iterations);
		inst->display_status();

		/* move on */
		inst = inst->next;
		iterations++;
	}

	/* return an error if there are no instances */
	return (iterations == 0);
}

bool
Mavlink::instance_exists(const char *device_name, Mavlink *self)
{
	Mavlink *inst = ::_mavlink_instances;

	while (inst != nullptr) {

		/* don't compare with itself */
		if (inst != self && !strcmp(device_name, inst->_device_name)) {
			return true;
		}

		inst = inst->next;
	}

	return false;
}

void
Mavlink::forward_message(const mavlink_message_t *msg, Mavlink *self)
{

	Mavlink *inst;
	LL_FOREACH(_mavlink_instances, inst) {
		if (inst != self) {

			/* if not in normal mode, we are an onboard link
			 * onboard links should only pass on messages from the same system ID */
			if (!(self->_mode != MAVLINK_MODE_NORMAL && msg->sysid != mavlink_system.sysid)) {
				inst->pass_message(msg);
			}
		}
	}
}

int
Mavlink::get_uart_fd(unsigned index)
{
	Mavlink *inst = get_instance(index);

	if (inst) {
		return inst->get_uart_fd();
	}

	return -1;
}

int
Mavlink::get_uart_fd()
{
	return _uart_fd;
}

int
Mavlink::get_instance_id()
{
	return _instance_id;
}

mavlink_channel_t
Mavlink::get_channel()
{
	return _channel;
}

/****************************************************************************
 * MAVLink text message logger
 ****************************************************************************/

int
Mavlink::mavlink_dev_ioctl(struct file *filep, int cmd, unsigned long arg)
{
	switch (cmd) {
	case (int)MAVLINK_IOC_SEND_TEXT_INFO:
	case (int)MAVLINK_IOC_SEND_TEXT_CRITICAL:
	case (int)MAVLINK_IOC_SEND_TEXT_EMERGENCY: {

			const char *txt = (const char *)arg;
			struct mavlink_logmessage msg;
			strncpy(msg.text, txt, sizeof(msg.text));

			switch (cmd) {
			case MAVLINK_IOC_SEND_TEXT_INFO:
				msg.severity = MAV_SEVERITY_INFO;
				break;

			case MAVLINK_IOC_SEND_TEXT_CRITICAL:
				msg.severity = MAV_SEVERITY_CRITICAL;
				break;

			case MAVLINK_IOC_SEND_TEXT_EMERGENCY:
				msg.severity = MAV_SEVERITY_EMERGENCY;
				break;

			default:
				msg.severity = MAV_SEVERITY_INFO;
				break;
			}

			Mavlink *inst;
			LL_FOREACH(_mavlink_instances, inst) {
				if (!inst->_task_should_exit) {
					mavlink_logbuffer_write(&inst->_logbuffer, &msg);
					inst->_total_counter++;
				}
			}

			return OK;
		}

	default:
		return ENOTTY;
	}
}

void Mavlink::mavlink_update_system(void)
{
	if (!_param_initialized) {
		_param_system_id = param_find("MAV_SYS_ID");
		_param_component_id = param_find("MAV_COMP_ID");
		_param_system_type = param_find("MAV_TYPE");
		_param_use_hil_gps = param_find("MAV_USEHILGPS");
	}

	/* update system and component id */
	int32_t system_id;
	param_get(_param_system_id, &system_id);

	int32_t component_id;
	param_get(_param_component_id, &component_id);


	/* only allow system ID and component ID updates
	 * after reboot - not during operation */
	if (!_param_initialized) {
		if (system_id > 0 && system_id < 255) {
			mavlink_system.sysid = system_id;
		}

		if (component_id > 0 && component_id < 255) {
			mavlink_system.compid = component_id;
		}

		_param_initialized = true;
	}

	/* warn users that they need to reboot to take this
	 * into effect
	 */
	if (system_id != mavlink_system.sysid) {
		send_statustext_critical("Save params and reboot to change SYSID");
	}

	if (component_id != mavlink_system.compid) {
		send_statustext_critical("Save params and reboot to change COMPID");
	}

	int32_t system_type;
	param_get(_param_system_type, &system_type);

	if (system_type >= 0 && system_type < MAV_TYPE_ENUM_END) {
		mavlink_system.type = system_type;
	}

	int32_t use_hil_gps;
	param_get(_param_use_hil_gps, &use_hil_gps);

	_use_hil_gps = (bool)use_hil_gps;
}

int Mavlink::get_system_id()
{
	return mavlink_system.sysid;
}

int Mavlink::get_component_id()
{
	return mavlink_system.compid;
}

int Mavlink::mavlink_open_uart(int baud, const char *uart_name, struct termios *uart_config_original, bool *is_usb)
{
	/* process baud rate */
	int speed;

	switch (baud) {
	case 0:      speed = B0;      break;

	case 50:     speed = B50;     break;

	case 75:     speed = B75;     break;

	case 110:    speed = B110;    break;

	case 134:    speed = B134;    break;

	case 150:    speed = B150;    break;

	case 200:    speed = B200;    break;

	case 300:    speed = B300;    break;

	case 600:    speed = B600;    break;

	case 1200:   speed = B1200;   break;

	case 1800:   speed = B1800;   break;

	case 2400:   speed = B2400;   break;

	case 4800:   speed = B4800;   break;

	case 9600:   speed = B9600;   break;

	case 19200:  speed = B19200;  break;

	case 38400:  speed = B38400;  break;

	case 57600:  speed = B57600;  break;

	case 115200: speed = B115200; break;

	case 230400: speed = B230400; break;

	case 460800: speed = B460800; break;

	case 921600: speed = B921600; break;

	default:
		warnx("ERROR: Unsupported baudrate: %d\n\tsupported examples:\n\t9600, 19200, 38400, 57600\t\n115200\n230400\n460800\n921600\n",
		      baud);
		return -EINVAL;
	}

	/* open uart */
	_uart_fd = open(uart_name, O_RDWR | O_NOCTTY);

	if (_uart_fd < 0) {
		return _uart_fd;
	}


	/* Try to set baud rate */
	struct termios uart_config;
	int termios_state;
	*is_usb = false;

	/* Back up the original uart configuration to restore it after exit */
	if ((termios_state = tcgetattr(_uart_fd, uart_config_original)) < 0) {
		warnx("ERR GET CONF %s: %d\n", uart_name, termios_state);
		close(_uart_fd);
		return -1;
	}

	/* Fill the struct for the new configuration */
	tcgetattr(_uart_fd, &uart_config);

	/* Clear ONLCR flag (which appends a CR for every LF) */
	uart_config.c_oflag &= ~ONLCR;

	/* USB serial is indicated by /dev/ttyACM0*/
	if (strcmp(uart_name, "/dev/ttyACM0") != OK && strcmp(uart_name, "/dev/ttyACM1") != OK) {

		/* Set baud rate */
		if (cfsetispeed(&uart_config, speed) < 0 || cfsetospeed(&uart_config, speed) < 0) {
			warnx("ERR SET BAUD %s: %d\n", uart_name, termios_state);
			close(_uart_fd);
			return -1;
		}

	}

	if ((termios_state = tcsetattr(_uart_fd, TCSANOW, &uart_config)) < 0) {
		warnx("ERR SET CONF %s\n", uart_name);
		close(_uart_fd);
		return -1;
	}

	if (!_is_usb_uart) {
		/*
		 * Setup hardware flow control. If the port has no RTS pin this call will fail,
		 * which is not an issue, but requires a separate call so we can fail silently.
		 */
		(void)tcgetattr(_uart_fd, &uart_config);
		uart_config.c_cflag |= CRTS_IFLOW;
		(void)tcsetattr(_uart_fd, TCSANOW, &uart_config);

		/* setup output flow control */
		if (enable_flow_control(true)) {
			warnx("hardware flow control not supported");
		}

	} else {
		_flow_control_enabled = false;
	}

	return _uart_fd;
}

int
Mavlink::enable_flow_control(bool enabled)
{
	// We can't do this on USB - skip
	if (_is_usb_uart) {
		return OK;
	}

	struct termios uart_config;

	int ret = tcgetattr(_uart_fd, &uart_config);

	if (enabled) {
		uart_config.c_cflag |= CRTSCTS;

	} else {
		uart_config.c_cflag &= ~CRTSCTS;
	}

	ret = tcsetattr(_uart_fd, TCSANOW, &uart_config);

	if (!ret) {
		_flow_control_enabled = enabled;
	}

	return ret;
}

int
Mavlink::set_hil_enabled(bool hil_enabled)
{
	int ret = OK;

	/* enable HIL */
	if (hil_enabled && !_hil_enabled) {
		_hil_enabled = true;
		configure_stream("HIL_CONTROLS", 200.0f);
	}

	/* disable HIL */
	if (!hil_enabled && _hil_enabled) {
		_hil_enabled = false;
		configure_stream("HIL_CONTROLS", 0.0f);

	} else {
		ret = ERROR;
	}

	return ret;
}

unsigned
Mavlink::get_free_tx_buf()
{
	/*
	 * Check if the OS buffer is full and disable HW
	 * flow control if it continues to be full
	 */
	int buf_free = 0;
	(void) ioctl(_uart_fd, FIONWRITE, (unsigned long)&buf_free);

	if (get_flow_control_enabled() && buf_free < TX_BUFFER_GAP) {
		/* Disable hardware flow control:
		 * if no successful write since a defined time
		 * and if the last try was not the last successful write
		 */
		if (_last_write_try_time != 0 &&
		    hrt_elapsed_time(&_last_write_success_time) > 500 * 1000UL &&
		    _last_write_success_time != _last_write_try_time) {
			warnx("DISABLING HARDWARE FLOW CONTROL");
			enable_flow_control(false);
		}
	}

	return buf_free;
}

void
Mavlink::send_message(const uint8_t msgid, const void *msg)
{
	/* If the wait until transmit flag is on, only transmit after we've received messages.
	   Otherwise, transmit all the time. */
	if (!should_transmit()) {
		return;
	}

	pthread_mutex_lock(&_send_mutex);

	int buf_free = get_free_tx_buf();

	uint8_t payload_len = mavlink_message_lengths[msgid];
	unsigned packet_len = payload_len + MAVLINK_NUM_NON_PAYLOAD_BYTES;

	_last_write_try_time = hrt_absolute_time();

	/* check if there is space in the buffer, let it overflow else */
	if (buf_free < TX_BUFFER_GAP) {
		/* no enough space in buffer to send */
		count_txerr();
		count_txerrbytes(packet_len);
		pthread_mutex_unlock(&_send_mutex);
		return;
	}

	uint8_t buf[MAVLINK_MAX_PACKET_LEN];

	/* header */
	buf[0] = MAVLINK_STX;
	buf[1] = payload_len;
	/* use mavlink's internal counter for the TX seq */
	buf[2] = mavlink_get_channel_status(_channel)->current_tx_seq++;
	buf[3] = mavlink_system.sysid;
	buf[4] = mavlink_system.compid;
	buf[5] = msgid;

	/* payload */
	memcpy(&buf[MAVLINK_NUM_HEADER_BYTES], msg, payload_len);

	/* checksum */
	uint16_t checksum;
	crc_init(&checksum);
	crc_accumulate_buffer(&checksum, (const char *) &buf[1], MAVLINK_CORE_HEADER_LEN + payload_len);
	crc_accumulate(mavlink_message_crcs[msgid], &checksum);

	buf[MAVLINK_NUM_HEADER_BYTES + payload_len] = (uint8_t)(checksum & 0xFF);
	buf[MAVLINK_NUM_HEADER_BYTES + payload_len + 1] = (uint8_t)(checksum >> 8);

	/* send message to UART */
	ssize_t ret = write(_uart_fd, buf, packet_len);

	if (ret != (int) packet_len) {
		count_txerr();
		count_txerrbytes(packet_len);

	} else {
		_last_write_success_time = _last_write_try_time;
		count_txbytes(packet_len);
	}

	pthread_mutex_unlock(&_send_mutex);
}

void
Mavlink::resend_message(mavlink_message_t *msg)
{
	/* If the wait until transmit flag is on, only transmit after we've received messages.
	   Otherwise, transmit all the time. */
	if (!should_transmit()) {
		return;
	}

	pthread_mutex_lock(&_send_mutex);

	int buf_free = get_free_tx_buf();

	_last_write_try_time = hrt_absolute_time();

	unsigned packet_len = msg->len + MAVLINK_NUM_NON_PAYLOAD_BYTES;

	/* check if there is space in the buffer, let it overflow else */
	if (buf_free < TX_BUFFER_GAP) {
		/* no enough space in buffer to send */
		count_txerr();
		count_txerrbytes(packet_len);
		pthread_mutex_unlock(&_send_mutex);
		return;
	}

	uint8_t buf[MAVLINK_MAX_PACKET_LEN];

	/* header and payload */
	memcpy(&buf[0], &msg->magic, MAVLINK_NUM_HEADER_BYTES + msg->len);

	/* checksum */
	buf[MAVLINK_NUM_HEADER_BYTES + msg->len] = (uint8_t)(msg->checksum & 0xFF);
	buf[MAVLINK_NUM_HEADER_BYTES + msg->len + 1] = (uint8_t)(msg->checksum >> 8);

	/* send message to UART */
	ssize_t ret = write(_uart_fd, buf, packet_len);

	if (ret != (int) packet_len) {
		count_txerr();
		count_txerrbytes(packet_len);

	} else {
		_last_write_success_time = _last_write_try_time;
		count_txbytes(packet_len);
	}

	pthread_mutex_unlock(&_send_mutex);
}

void
Mavlink::handle_message(const mavlink_message_t *msg)
{
	/* handle packet with mission manager */
	_mission_manager->handle_message(msg);

	/* handle packet with parameter component */
	_parameters_manager->handle_message(msg);

	if (get_forwarding_on()) {
		/* forward any messages to other mavlink instances */
		Mavlink::forward_message(msg, this);
	}
}

void
Mavlink::send_statustext_info(const char *string)
{
	send_statustext(MAV_SEVERITY_INFO, string);
}

void
Mavlink::send_statustext_critical(const char *string)
{
	send_statustext(MAV_SEVERITY_CRITICAL, string);
}

void
Mavlink::send_statustext_emergency(const char *string)
{
	send_statustext(MAV_SEVERITY_EMERGENCY, string);
}

void
Mavlink::send_statustext(unsigned char severity, const char *string)
{
	struct mavlink_logmessage logmsg;
	strncpy(logmsg.text, string, sizeof(logmsg.text));
	logmsg.severity = severity;

	mavlink_logbuffer_write(&_logbuffer, &logmsg);
}

MavlinkOrbSubscription *Mavlink::add_orb_subscription(const orb_id_t topic)
{
	/* check if already subscribed to this topic */
	MavlinkOrbSubscription *sub;

	LL_FOREACH(_subscriptions, sub) {
		if (sub->get_topic() == topic) {
			/* already subscribed */
			return sub;
		}
	}

	/* add new subscription */
	MavlinkOrbSubscription *sub_new = new MavlinkOrbSubscription(topic);

	LL_APPEND(_subscriptions, sub_new);

	return sub_new;
}

unsigned int
Mavlink::interval_from_rate(float rate)
{
	return (rate > 0.0f) ? (1000000.0f / rate) : 0;
}

int
Mavlink::configure_stream(const char *stream_name, const float rate)
{
	/* calculate interval in us, 0 means disabled stream */
	unsigned int interval = interval_from_rate(rate);

	/* search if stream exists */
	MavlinkStream *stream;
	LL_FOREACH(_streams, stream) {
		if (strcmp(stream_name, stream->get_name()) == 0) {
			if (interval > 0) {
				/* set new interval */
				stream->set_interval(interval);

			} else {
				/* delete stream */
				LL_DELETE(_streams, stream);
				delete stream;
				warnx("deleted stream %s", stream->get_name());
			}

			return OK;
		}
	}

	if (interval == 0) {
		/* stream was not active and is requested to be disabled, do nothing */
		return OK;
	}

	/* search for stream with specified name in supported streams list */
	for (unsigned int i = 0; streams_list[i] != nullptr; i++) {

		if (strcmp(stream_name, streams_list[i]->get_name()) == 0) {
			/* create new instance */
			stream = streams_list[i]->new_instance(this);
			stream->set_interval(interval);
			LL_APPEND(_streams, stream);

			return OK;
		}
	}

	/* if we reach here, the stream list does not contain the stream */
	warnx("stream %s not found", stream_name);

	return ERROR;
}

void
Mavlink::adjust_stream_rates(const float multiplier)
{
	/* do not allow to push us to zero */
	if (multiplier < 0.01f) {
		return;
	}

	/* search if stream exists */
	MavlinkStream *stream;
	LL_FOREACH(_streams, stream) {
		/* set new interval */
		unsigned interval = stream->get_interval();
		interval /= multiplier;

		/* allow max ~600 Hz */
		if (interval < 1600) {
			interval = 1600;
		}

		/* set new interval */
		stream->set_interval(interval * multiplier);
	}
}

void
Mavlink::configure_stream_threadsafe(const char *stream_name, const float rate)
{
	/* orb subscription must be done from the main thread,
	 * set _subscribe_to_stream and _subscribe_to_stream_rate fields
	 * which polled in mavlink main loop */
	if (!_task_should_exit) {
		/* wait for previous subscription completion */
		while (_subscribe_to_stream != nullptr) {
			usleep(MAIN_LOOP_DELAY / 2);
		}

		/* copy stream name */
		unsigned n = strlen(stream_name) + 1;
		char *s = new char[n];
		strcpy(s, stream_name);

		/* set subscription task */
		_subscribe_to_stream_rate = rate;
		_subscribe_to_stream = s;

		/* wait for subscription */
		do {
			usleep(MAIN_LOOP_DELAY / 2);
		} while (_subscribe_to_stream != nullptr);
	}
}

int
Mavlink::message_buffer_init(int size)
{

	_message_buffer.size = size;
	_message_buffer.write_ptr = 0;
	_message_buffer.read_ptr = 0;
	_message_buffer.data = (char *)malloc(_message_buffer.size);

	int ret;

	if (_message_buffer.data == 0) {
		ret = ERROR;
		_message_buffer.size = 0;

	} else {
		ret = OK;
	}

	return ret;
}

void
Mavlink::message_buffer_destroy()
{
	_message_buffer.size = 0;
	_message_buffer.write_ptr = 0;
	_message_buffer.read_ptr = 0;
	free(_message_buffer.data);
}

int
Mavlink::message_buffer_count()
{
	int n = _message_buffer.write_ptr - _message_buffer.read_ptr;

	if (n < 0) {
		n += _message_buffer.size;
	}

	return n;
}

int
Mavlink::message_buffer_is_empty()
{
	return _message_buffer.read_ptr == _message_buffer.write_ptr;
}


bool
Mavlink::message_buffer_write(const void *ptr, int size)
{
	// bytes available to write
	int available = _message_buffer.read_ptr - _message_buffer.write_ptr - 1;

	if (available < 0) {
		available += _message_buffer.size;
	}

	if (size > available) {
		// buffer overflow
		return false;
	}

	char *c = (char *) ptr;
	int n = _message_buffer.size - _message_buffer.write_ptr;	// bytes to end of the buffer

	if (n < size) {
		// message goes over end of the buffer
		memcpy(&(_message_buffer.data[_message_buffer.write_ptr]), c, n);
		_message_buffer.write_ptr = 0;

	} else {
		n = 0;
	}

	// now: n = bytes already written
	int p = size - n;	// number of bytes to write
	memcpy(&(_message_buffer.data[_message_buffer.write_ptr]), &(c[n]), p);
	_message_buffer.write_ptr = (_message_buffer.write_ptr + p) % _message_buffer.size;
	return true;
}

int
Mavlink::message_buffer_get_ptr(void **ptr, bool *is_part)
{
	// bytes available to read
	int available = _message_buffer.write_ptr - _message_buffer.read_ptr;

	if (available == 0) {
		return 0;	// buffer is empty
	}

	int n = 0;

	if (available > 0) {
		// read pointer is before write pointer, all available bytes can be read
		n = available;
		*is_part = false;

	} else {
		// read pointer is after write pointer, read bytes from read_ptr to end of the buffer
		n = _message_buffer.size - _message_buffer.read_ptr;
		*is_part = _message_buffer.write_ptr > 0;
	}

	*ptr = &(_message_buffer.data[_message_buffer.read_ptr]);
	return n;
}

void
Mavlink::message_buffer_mark_read(int n)
{
	_message_buffer.read_ptr = (_message_buffer.read_ptr + n) % _message_buffer.size;
}

void
Mavlink::pass_message(const mavlink_message_t *msg)
{
	if (_passing_on) {
		/* size is 8 bytes plus variable payload */
		int size = MAVLINK_NUM_NON_PAYLOAD_BYTES + msg->len;
		pthread_mutex_lock(&_message_buffer_mutex);
		message_buffer_write(msg, size);
		pthread_mutex_unlock(&_message_buffer_mutex);
	}
}

float
Mavlink::get_rate_mult()
{
	return _rate_mult;
}

void
Mavlink::update_rate_mult()
{
	float const_rate = 0.0f;
	float rate = 0.0f;

	MavlinkStream *stream;
	LL_FOREACH(_streams, stream) {
		if (stream->const_rate()) {
			const_rate += stream->get_size() * 1000000.0f / stream->get_interval();

		} else {
			rate += stream->get_size() * 1000000.0f / stream->get_interval();
		}
	}

	/* don't scale up rates, only scale down if needed */
	_rate_mult = fminf(1.0f, ((float)_datarate - const_rate) / rate);
}

int
Mavlink::task_main(int argc, char *argv[])
{
	int ch;
	_baudrate = 57600;
	_datarate = 0;
	_mode = MAVLINK_MODE_NORMAL;

	/* work around some stupidity in task_create's argv handling */
	argc -= 2;
	argv += 2;

	/* don't exit from getopt loop to leave getopt global variables in consistent state,
	 * set error flag instead */
	bool err_flag = false;

	while ((ch = getopt(argc, argv, "b:r:d:m:fpvwx")) != EOF) {
		switch (ch) {
		case 'b':
			_baudrate = strtoul(optarg, NULL, 10);

			if (_baudrate < 9600 || _baudrate > 921600) {
				warnx("invalid baud rate '%s'", optarg);
				err_flag = true;
			}

			break;

		case 'r':
			_datarate = strtoul(optarg, NULL, 10);

			if (_datarate < 10 || _datarate > MAX_DATA_RATE) {
				warnx("invalid data rate '%s'", optarg);
				err_flag = true;
			}

			break;

		case 'd':
			_device_name = optarg;
			break;

//		case 'e':
//			mavlink_link_termination_allowed = true;
//			break;

		case 'm':
			if (strcmp(optarg, "custom") == 0) {
				_mode = MAVLINK_MODE_CUSTOM;

			} else if (strcmp(optarg, "camera") == 0) {
				// left in here for compatibility
				_mode = MAVLINK_MODE_ONBOARD;
			} else if (strcmp(optarg, "onboard") == 0) {
				_mode = MAVLINK_MODE_ONBOARD;
			}

			break;

		case 'f':
			_forwarding_on = true;
			break;

		case 'p':
			_passing_on = true;
			break;

		case 'v':
			_verbose = true;
			break;

		case 'w':
			_wait_to_transmit = true;
			break;

		case 'x':
			_ftp_on = true;
			break;

		default:
			err_flag = true;
			break;
		}
	}

	if (err_flag) {
		usage();
		return ERROR;
	}

	if (_datarate == 0) {
		/* convert bits to bytes and use 1/2 of bandwidth by default */
		_datarate = _baudrate / 20;
	}

	if (_datarate > MAX_DATA_RATE) {
		_datarate = MAX_DATA_RATE;
	}

	if (Mavlink::instance_exists(_device_name, this)) {
		warnx("mavlink instance for %s already running", _device_name);
		return ERROR;
	}

	/* inform about mode */
	switch (_mode) {
	case MAVLINK_MODE_NORMAL:
		warnx("mode: NORMAL");
		break;

	case MAVLINK_MODE_CUSTOM:
		warnx("mode: CUSTOM");
		break;

	case MAVLINK_MODE_ONBOARD:
		warnx("mode: ONBOARD");
		break;

	default:
		warnx("ERROR: Unknown mode");
		break;
	}

	warnx("data rate: %d Bytes/s, port: %s, baud: %d", _datarate, _device_name, _baudrate);

	/* flush stdout in case MAVLink is about to take it over */
	fflush(stdout);

	struct termios uart_config_original;

	/* default values for arguments */
	_uart_fd = mavlink_open_uart(_baudrate, _device_name, &uart_config_original, &_is_usb_uart);

	if (_uart_fd < 0) {
		warn("could not open %s", _device_name);
		return ERROR;
	}

	/* initialize send mutex */
	pthread_mutex_init(&_send_mutex, NULL);

	/* initialize mavlink text message buffering */
	mavlink_logbuffer_init(&_logbuffer, 5);

	/* if we are passing on mavlink messages, we need to prepare a buffer for this instance */
	if (_passing_on || _ftp_on) {
		/* initialize message buffer if multiplexing is on or its needed for FTP.
		 * make space for two messages plus off-by-one space as we use the empty element
		 * marker ring buffer approach.
		 */
		if (OK != message_buffer_init(2 * sizeof(mavlink_message_t) + 1)) {
			errx(1, "can't allocate message buffer, exiting");
		}

		/* initialize message buffer mutex */
		pthread_mutex_init(&_message_buffer_mutex, NULL);
	}

	/* create the device node that's used for sending text log messages, etc. */
	register_driver(MAVLINK_LOG_DEVICE, &fops, 0666, NULL);

	/* initialize logging device */
	_mavlink_fd = open(MAVLINK_LOG_DEVICE, 0);

	/* Initialize system properties */
	mavlink_update_system();

	/* start the MAVLink receiver */
	_receive_thread = MavlinkReceiver::receive_start(this);

	_task_running = true;

	MavlinkOrbSubscription *param_sub = add_orb_subscription(ORB_ID(parameter_update));
	uint64_t param_time = 0;
	MavlinkOrbSubscription *status_sub = add_orb_subscription(ORB_ID(vehicle_status));
	uint64_t status_time = 0;

	struct vehicle_status_s status;
	status_sub->update(&status_time, &status);

	/* add default streams depending on mode */

	/* HEARTBEAT is constant rate stream, rate never adjusted */
	configure_stream("HEARTBEAT", 1.0f);

	/* STATUSTEXT stream is like normal stream but gets messages from logbuffer instead of uORB */
	configure_stream("STATUSTEXT", 20.0f);

	/* COMMAND_LONG stream: use high rate to avoid commands skipping */
	configure_stream("COMMAND_LONG", 100.0f);

	/* PARAM_VALUE stream */
	_parameters_manager = (MavlinkParametersManager *) MavlinkParametersManager::new_instance(this);
	_parameters_manager->set_interval(interval_from_rate(30.0f));
	LL_APPEND(_streams, _parameters_manager);

	/* MISSION_STREAM stream, actually sends all MISSION_XXX messages at some rate depending on
	 * remote requests rate. Rate specified here controls how much bandwidth we will reserve for
	 * mission messages. */
	_mission_manager = (MavlinkMissionManager *) MavlinkMissionManager::new_instance(this);
	_mission_manager->set_interval(interval_from_rate(10.0f));
	_mission_manager->set_verbose(_verbose);
	LL_APPEND(_streams, _mission_manager);

	switch (_mode) {
	case MAVLINK_MODE_NORMAL:
		configure_stream("SYS_STATUS", 1.0f);
		configure_stream("GPS_GLOBAL_ORIGIN", 0.5f);
		configure_stream("HIGHRES_IMU", 1.0f);
		configure_stream("ATTITUDE", 15.0f);
		configure_stream("VFR_HUD", 8.0f);
		configure_stream("GPS_RAW_INT", 1.0f);
		configure_stream("GLOBAL_POSITION_INT", 3.0f);
		configure_stream("LOCAL_POSITION_NED", 3.0f);
		configure_stream("RC_CHANNELS_RAW", 1.0f);
		configure_stream("POSITION_TARGET_GLOBAL_INT", 3.0f);
		configure_stream("ATTITUDE_TARGET", 15.0f);
		configure_stream("DISTANCE_SENSOR", 0.5f);
		configure_stream("OPTICAL_FLOW", 20.0f);
		break;

	case MAVLINK_MODE_ONBOARD:
		configure_stream("SYS_STATUS", 1.0f);
<<<<<<< HEAD
		// XXX OBC change back
		configure_stream("ATTITUDE", 50.0f);
		configure_stream("GLOBAL_POSITION_INT", 15.0f);
		configure_stream("CAMERA_CAPTURE", 1.0f);
		configure_stream("ATTITUDE_TARGET", 50.0f);
		configure_stream("POSITION_TARGET_GLOBAL_INT", 20.0f);
=======
		configure_stream("ATTITUDE", 50.0f);
		configure_stream("GLOBAL_POSITION_INT", 50.0f);
		configure_stream("CAMERA_CAPTURE", 2.0f);
>>>>>>> 19fa79dc
		break;

	default:
		break;
	}

	/* set main loop delay depending on data rate to minimize CPU overhead */
	_main_loop_delay = MAIN_LOOP_DELAY * 1000 / _datarate;

	/* now the instance is fully initialized and we can bump the instance count */
	LL_APPEND(_mavlink_instances, this);

	while (!_task_should_exit) {
		/* main loop */
		usleep(_main_loop_delay);

		perf_begin(_loop_perf);

		hrt_abstime t = hrt_absolute_time();

		update_rate_mult();

		if (param_sub->update(&param_time, nullptr)) {
			/* parameters updated */
			mavlink_update_system();
		}

		if (status_sub->update(&status_time, &status)) {
			/* switch HIL mode if required */
			set_hil_enabled(status.hil_state == HIL_STATE_ON);
		}

		/* check for requested subscriptions */
		if (_subscribe_to_stream != nullptr) {
			if (OK == configure_stream(_subscribe_to_stream, _subscribe_to_stream_rate)) {
				if (_subscribe_to_stream_rate > 0.0f) {
					warnx("stream %s on device %s enabled with rate %.1f Hz", _subscribe_to_stream, _device_name,
					      (double)_subscribe_to_stream_rate);

				} else {
					warnx("stream %s on device %s disabled", _subscribe_to_stream, _device_name);
				}

			} else {
				warnx("stream %s on device %s not found", _subscribe_to_stream, _device_name);
			}

			delete _subscribe_to_stream;
			_subscribe_to_stream = nullptr;
		}

		/* update streams */
		MavlinkStream *stream;
		LL_FOREACH(_streams, stream) {
			stream->update(t);
		}

		/* pass messages from other UARTs or FTP worker */
		if (_passing_on || _ftp_on) {

			bool is_part;
			uint8_t *read_ptr;
			uint8_t *write_ptr;

			pthread_mutex_lock(&_message_buffer_mutex);
			int available = message_buffer_get_ptr((void **)&read_ptr, &is_part);
			pthread_mutex_unlock(&_message_buffer_mutex);

			if (available > 0) {
				// Reconstruct message from buffer

				mavlink_message_t msg;
				write_ptr = (uint8_t *)&msg;

				// Pull a single message from the buffer
				size_t read_count = available;

				if (read_count > sizeof(mavlink_message_t)) {
					read_count = sizeof(mavlink_message_t);
				}

				memcpy(write_ptr, read_ptr, read_count);

				// We hold the mutex until after we complete the second part of the buffer. If we don't
				// we may end up breaking the empty slot overflow detection semantics when we mark the
				// possibly partial read below.
				pthread_mutex_lock(&_message_buffer_mutex);

				message_buffer_mark_read(read_count);

				/* write second part of buffer if there is some */
				if (is_part && read_count < sizeof(mavlink_message_t)) {
					write_ptr += read_count;
					available = message_buffer_get_ptr((void **)&read_ptr, &is_part);
					read_count = sizeof(mavlink_message_t) - read_count;
					memcpy(write_ptr, read_ptr, read_count);
					message_buffer_mark_read(available);
				}

				pthread_mutex_unlock(&_message_buffer_mutex);

				resend_message(&msg);
			}
		}

		/* update TX/RX rates*/
		if (t > _bytes_timestamp + 1000000) {
			if (_bytes_timestamp != 0) {
				float dt = (t - _bytes_timestamp) / 1000.0f;
				_rate_tx = _bytes_tx / dt;
				_rate_txerr = _bytes_txerr / dt;
				_rate_rx = _bytes_rx / dt;
				_bytes_tx = 0;
				_bytes_txerr = 0;
				_bytes_rx = 0;
			}

			_bytes_timestamp = t;
		}

		perf_end(_loop_perf);
	}

	delete _subscribe_to_stream;
	_subscribe_to_stream = nullptr;

	/* delete streams */
	MavlinkStream *stream_to_del = nullptr;
	MavlinkStream *stream_next = _streams;

	while (stream_next != nullptr) {
		stream_to_del = stream_next;
		stream_next = stream_to_del->next;
		delete stream_to_del;
	}

	_streams = nullptr;

	/* delete subscriptions */
	MavlinkOrbSubscription *sub_to_del = nullptr;
	MavlinkOrbSubscription *sub_next = _subscriptions;

	while (sub_next != nullptr) {
		sub_to_del = sub_next;
		sub_next = sub_to_del->next;
		delete sub_to_del;
	}

	_subscriptions = nullptr;

	warnx("waiting for UART receive thread");

	/* wait for threads to complete */
	pthread_join(_receive_thread, NULL);

	/* reset the UART flags to original state */
	tcsetattr(_uart_fd, TCSANOW, &uart_config_original);

	/* close UART */
	close(_uart_fd);

	/* close mavlink logging device */
	close(_mavlink_fd);

	if (_passing_on || _ftp_on) {
		message_buffer_destroy();
		pthread_mutex_destroy(&_message_buffer_mutex);
	}

	/* destroy log buffer */
	mavlink_logbuffer_destroy(&_logbuffer);

	warnx("exiting");
	_task_running = false;

	return OK;
}

int Mavlink::start_helper(int argc, char *argv[])
{
	/* create the instance in task context */
	Mavlink *instance = new Mavlink();

	int res;

	if (!instance) {

		/* out of memory */
		res = -ENOMEM;
		warnx("OUT OF MEM");

	} else {
		/* this will actually only return once MAVLink exits */
		res = instance->task_main(argc, argv);

		/* delete instance on main thread end */
		delete instance;
	}

	return res;
}

int
Mavlink::start(int argc, char *argv[])
{
	// Wait for the instance count to go up one
	// before returning to the shell
	int ic = Mavlink::instance_count();

	// Instantiate thread
	char buf[24];
	sprintf(buf, "mavlink_if%d", ic);

	// This is where the control flow splits
	// between the starting task and the spawned
	// task - start_helper() only returns
	// when the started task exits.
	task_spawn_cmd(buf,
		       SCHED_DEFAULT,
		       SCHED_PRIORITY_DEFAULT,
		       2700,
		       (main_t)&Mavlink::start_helper,
		       (const char **)argv);

	// Ensure that this shell command
	// does not return before the instance
	// is fully initialized. As this is also
	// the only path to create a new instance,
	// this is effectively a lock on concurrent
	// instance starting. XXX do a real lock.

	// Sleep 500 us between each attempt
	const unsigned sleeptime = 500;

	// Wait 100 ms max for the startup.
	const unsigned limit = 100 * 1000 / sleeptime;

	unsigned count = 0;

	while (ic == Mavlink::instance_count() && count < limit) {
		::usleep(sleeptime);
		count++;
	}

	return OK;
}

void
Mavlink::display_status()
{

	if (_rstatus.heartbeat_time > 0) {
		printf("\tGCS heartbeat:\t%llu us ago\n", hrt_elapsed_time(&_rstatus.heartbeat_time));
	}

	printf("\tmavlink chan: #%u\n", _channel);

	if (_rstatus.timestamp > 0) {

		printf("\ttype:\t\t");

		switch (_rstatus.type) {
		case TELEMETRY_STATUS_RADIO_TYPE_3DR_RADIO:
			printf("3DR RADIO\n");
			break;

		default:
			printf("UNKNOWN RADIO\n");
			break;
		}

		printf("\trssi:\t\t%d\n", _rstatus.rssi);
		printf("\tremote rssi:\t%u\n", _rstatus.remote_rssi);
		printf("\ttxbuf:\t\t%u\n", _rstatus.txbuf);
		printf("\tnoise:\t\t%d\n", _rstatus.noise);
		printf("\tremote noise:\t%u\n", _rstatus.remote_noise);
		printf("\trx errors:\t%u\n", _rstatus.rxerrors);
		printf("\tfixed:\t\t%u\n", _rstatus.fixed);

	} else {
		printf("\tno telem status.\n");
	}

	printf("\trates:\n");
	printf("\ttx: %.3f kB/s\n", (double)_rate_tx);
	printf("\ttxerr: %.3f kB/s\n", (double)_rate_txerr);
	printf("\trx: %.3f kB/s\n", (double)_rate_rx);
	printf("\trate mult: %.3f\n", (double)_rate_mult);
}

int
Mavlink::stream_command(int argc, char *argv[])
{
	const char *device_name = DEFAULT_DEVICE_NAME;
	float rate = -1.0f;
	const char *stream_name = nullptr;

	argc -= 2;
	argv += 2;

	/* don't exit from getopt loop to leave getopt global variables in consistent state,
	 * set error flag instead */
	bool err_flag = false;

	int i = 0;

	while (i < argc) {

		if (0 == strcmp(argv[i], "-r") && i < argc - 1) {
			rate = strtod(argv[i + 1], nullptr);

			if (rate < 0.0f) {
				err_flag = true;
			}

			i++;

		} else if (0 == strcmp(argv[i], "-d") && i < argc - 1) {
			device_name = argv[i + 1];
			i++;

		} else if (0 == strcmp(argv[i], "-s") && i < argc - 1) {
			stream_name = argv[i + 1];
			i++;

		} else {
			err_flag = true;
		}

		i++;
	}

	if (!err_flag && rate >= 0.0f && stream_name != nullptr) {
		Mavlink *inst = get_instance_for_device(device_name);

		if (inst != nullptr) {
			inst->configure_stream_threadsafe(stream_name, rate);

		} else {

			// If the link is not running we should complain, but not fall over
			// because this is so easy to get wrong and not fatal. Warning is sufficient.
			errx(0, "mavlink for device %s is not running", device_name);
		}

	} else {
		errx(1, "usage: mavlink stream [-d device] -s stream -r rate");
	}

	return OK;
}

static void usage()
{
	warnx("usage: mavlink {start|stop-all|stream} [-d device] [-b baudrate]\n\t[-r rate][-m mode] [-s stream] [-f] [-p] [-v] [-w] [-x]");
}

int mavlink_main(int argc, char *argv[])
{
	if (argc < 2) {
		usage();
		exit(1);
	}

	if (!strcmp(argv[1], "start")) {
		return Mavlink::start(argc, argv);

	} else if (!strcmp(argv[1], "stop")) {
		warnx("mavlink stop is deprecated, use stop-all instead");
		usage();
		exit(1);

	} else if (!strcmp(argv[1], "stop-all")) {
		return Mavlink::destroy_all_instances();

	} else if (!strcmp(argv[1], "status")) {
		return Mavlink::get_status_all_instances();

	} else if (!strcmp(argv[1], "stream")) {
		return Mavlink::stream_command(argc, argv);

	} else {
		usage();
		exit(1);
	}

	return 0;
}<|MERGE_RESOLUTION|>--- conflicted
+++ resolved
@@ -1401,18 +1401,12 @@
 
 	case MAVLINK_MODE_ONBOARD:
 		configure_stream("SYS_STATUS", 1.0f);
-<<<<<<< HEAD
-		// XXX OBC change back
-		configure_stream("ATTITUDE", 50.0f);
-		configure_stream("GLOBAL_POSITION_INT", 15.0f);
-		configure_stream("CAMERA_CAPTURE", 1.0f);
-		configure_stream("ATTITUDE_TARGET", 50.0f);
-		configure_stream("POSITION_TARGET_GLOBAL_INT", 20.0f);
-=======
+		// XXX OBC change back: We need to be bandwidth-efficient here too
 		configure_stream("ATTITUDE", 50.0f);
 		configure_stream("GLOBAL_POSITION_INT", 50.0f);
 		configure_stream("CAMERA_CAPTURE", 2.0f);
->>>>>>> 19fa79dc
+		configure_stream("ATTITUDE_TARGET", 50.0f);
+		configure_stream("POSITION_TARGET_GLOBAL_INT", 20.0f);
 		break;
 
 	default:
