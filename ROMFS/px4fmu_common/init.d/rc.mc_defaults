#!nsh

set VEHICLE_TYPE mc

if [ $DO_AUTOCONFIG == yes ]
then
	param set MC_ROLL_P 7.0
	param set MC_ROLLRATE_P 0.1
	param set MC_ROLLRATE_I 0.0
	param set MC_ROLLRATE_D 0.003
	param set MC_PITCH_P 7.0
	param set MC_PITCHRATE_P 0.1
	param set MC_PITCHRATE_I 0.0
	param set MC_PITCHRATE_D 0.003
	param set MC_YAW_P 2.8
	param set MC_YAWRATE_P 0.2
	param set MC_YAWRATE_I 0.0
	param set MC_YAWRATE_D 0.0
	param set MC_YAW_FF 0.5

	param set MPC_THR_MAX 1.0
	param set MPC_THR_MIN 0.1
	param set MPC_XY_P 1.0
	param set MPC_XY_VEL_P 0.1
	param set MPC_XY_VEL_I 0.02
	param set MPC_XY_VEL_D 0.01
	param set MPC_XY_VEL_MAX 5
	param set MPC_XY_FF 0.5
	param set MPC_Z_P 1.0
	param set MPC_Z_VEL_P 0.1
	param set MPC_Z_VEL_I 0.02
	param set MPC_Z_VEL_D 0.0
	param set MPC_Z_VEL_MAX 3
	param set MPC_Z_FF 0.5
	param set MPC_TILTMAX_AIR 45.0
	param set MPC_TILTMAX_LND 15.0
	param set MPC_LAND_SPEED 1.0
<<<<<<< HEAD
	param set MPC_LAND_TILT 0.3

	param set PE_VELNE_NOISE 0.5
	param set PE_VELNE_NOISE 0.7
	param set PE_POSNE_NOISE 0.5
	param set PE_POSD_NOISE 1.0

=======
>>>>>>> 9f2d65ef
fi

set PWM_RATE 400
set PWM_DISARMED 900
set PWM_MIN 1075
set PWM_MAX 2000<|MERGE_RESOLUTION|>--- conflicted
+++ resolved
@@ -35,16 +35,12 @@
 	param set MPC_TILTMAX_AIR 45.0
 	param set MPC_TILTMAX_LND 15.0
 	param set MPC_LAND_SPEED 1.0
-<<<<<<< HEAD
-	param set MPC_LAND_TILT 0.3
 
 	param set PE_VELNE_NOISE 0.5
 	param set PE_VELNE_NOISE 0.7
 	param set PE_POSNE_NOISE 0.5
 	param set PE_POSD_NOISE 1.0
 
-=======
->>>>>>> 9f2d65ef
 fi
 
 set PWM_RATE 400
